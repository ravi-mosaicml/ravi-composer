# Copyright 2022 MosaicML Composer authors
# SPDX-License-Identifier: Apache-2.0

import collections.abc
import contextlib
import copy
import datetime
import os
<<<<<<< HEAD
=======
import pathlib
import time
>>>>>>> 915449ad
from typing import List, Optional, Union

import pytest
import torch
from torch.nn.parallel import DistributedDataParallel
from torch.utils.data import DataLoader
from torchmetrics import Accuracy

from composer import Callback, Evaluator, Trainer
from composer.algorithms import CutOut, LabelSmoothing
from composer.callbacks import LRMonitor
from composer.core.event import Event
from composer.core.precision import Precision
from composer.core.state import State
from composer.core.time import Time, TimeUnit
from composer.datasets import DataLoaderHparams, ImagenetDatasetHparams
from composer.datasets.ffcv_utils import write_ffcv_dataset
from composer.loggers.in_memory_logger import InMemoryLogger
from composer.loggers.logger import Logger
from composer.models.base import ComposerModel
from composer.optim.scheduler import ExponentialScheduler
from composer.trainer.devices import Device
from composer.utils import dist
from tests.common import (RandomClassificationDataset, RandomImageDataset, SimpleConvModel, SimpleModel, device,
                          world_size)
from tests.common.events import EventCounterCallback
from tests.test_state import assert_state_equivalent


class SleepyCallback(Callback):

    def __init__(self, sleep_duration: datetime.timedelta, event: Event) -> None:
        self.sleep_duration = sleep_duration
        self.event = event

    def run_event(self, event: Event, state: State, logger: Logger) -> None:
        if event == self.event:
            time.sleep(self.sleep_duration.total_seconds())


class TestTrainerInit():

    @pytest.fixture
    def model(self):
        return SimpleModel()

    def test_minimal_init(self, model: ComposerModel):
        Trainer(model=model)

    @world_size(1, 2)
    def test_model_ddp_wrapped(self, model: ComposerModel, world_size: int):
        trainer = Trainer(model=model)
        should_be_ddp_wrapped = dist.get_world_size() > 1
        assert isinstance(trainer.state.model, DistributedDataParallel) == should_be_ddp_wrapped

    def test_loggers_before_callbacks(self, model: ComposerModel):
        trainer = Trainer(
            model=model,
            loggers=[InMemoryLogger()],
            callbacks=[LRMonitor()],
        )
        assert isinstance(trainer.state.callbacks[0], InMemoryLogger)
        assert isinstance(trainer.state.callbacks[2], LRMonitor)

    def test_invalid_device(self, model: ComposerModel):
        with pytest.raises(ValueError, match="magic_device"):
            Trainer(model=model, device="magic_device")

    @device('gpu', 'cpu')
    def test_optimizer_params_on_device(
        self,
        model: ComposerModel,
        device: str,
    ):
        # Train a model
        train_dataloader = DataLoader(RandomClassificationDataset())
        optimizer = torch.optim.SGD(model.parameters(), lr=0.01)
        max_duration = "2ba"
        trainer = Trainer(
            model=model,
            max_duration=max_duration,
            train_dataloader=train_dataloader,
            optimizers=optimizer,
        )
        trainer.fit()

        # Assert that the parameters are on the correct devices
        parameters = trainer.state.optimizers[0].param_groups[0]["params"]
        target_device = 'cuda' if device == 'gpu' else 'cpu'
        assert all(param.device.type == target_device for param in parameters)


class TestTrainerInitOrFit:
    """Validate that certain parameters can be passed in on `Trainer.__init__()` or `Trainer.fit()`"""

    @pytest.fixture
    def train_dataloader(self):
        return DataLoader(dataset=RandomClassificationDataset(), batch_size=2)

    @pytest.fixture
    def model(self):
        return SimpleModel()

    @pytest.fixture
    def max_duration(self):
        return Time(1, TimeUnit.EPOCH)

    @pytest.mark.parametrize("train_subset_num_batches", [-1, 1])
    @pytest.mark.parametrize("compute_training_metrics", [True, False])
    def test_train_dataloader(
        self,
        train_dataloader: DataLoader,
        model: ComposerModel,
        max_duration: Time[int],
        train_subset_num_batches: int,
        compute_training_metrics: bool,
    ):
        # Copy the model so the fit_trainer can start with the same parameter values as the init_trainer
        copied_model = copy.deepcopy(model)

        # Train once with the train_dataloader params on Trainer.__init__()
        init_trainer = Trainer(
            model=model,
            max_duration=max_duration,
            train_dataloader=train_dataloader,
            train_subset_num_batches=train_subset_num_batches,
            compute_training_metrics=compute_training_metrics,
        )
        init_trainer.fit()

        # Train again with the train_dataloader params specified on Trainer.fit()
        fit_trainer = Trainer(
            model=copied_model,
            max_duration=max_duration,
        )
        fit_trainer.fit(
            train_dataloader=train_dataloader,
            train_subset_num_batches=train_subset_num_batches,
            compute_training_metrics=compute_training_metrics,
        )

        # Assert that the states are equivalent
        assert_state_equivalent(init_trainer.state, fit_trainer.state)

    @pytest.mark.parametrize("max_duration", [1, "1ep", "1ba", Time(1, TimeUnit.EPOCH)])
    def test_max_duration(
        self,
        train_dataloader: DataLoader,
        model: ComposerModel,
        max_duration: Time[int],
    ):
        # Copy the model so the fit_trainer can start with the same parameter values as the init_trainer
        copied_model = copy.deepcopy(model)

        # Train once with the max_duration param on Trainer.__init__()
        init_trainer = Trainer(
            model=model,
            max_duration=max_duration,
            train_dataloader=train_dataloader,
        )
        init_trainer.fit()

        # Train again with the max_duration param specified on Trainer.fit()
        fit_trainer = Trainer(
            model=copied_model,
            train_dataloader=train_dataloader,
        )
        fit_trainer.fit(duration=max_duration)

        # Assert that the states are equivalent
        assert_state_equivalent(init_trainer.state, fit_trainer.state)

    @pytest.mark.parametrize("reset_time", [True, False])
    @pytest.mark.parametrize("new_duration", [
        Time.from_timestring("1ep"),
        Time.from_timestring("1ba"),
        Time.from_timestring("2ep"),
        None,
    ])
    def test_reset_time(
        self,
        train_dataloader: DataLoader,
        model: ComposerModel,
        max_duration: Time[int],
        new_duration: Time,
        reset_time: bool,
    ):
        # Train once
        trainer = Trainer(
            model=model,
            max_duration=max_duration,
            train_dataloader=train_dataloader,
        )
        trainer.fit()

        # Get the timestamp
        first_timestamp = trainer.state.timestamp

        # It should error if the time is not being reset. Otherwise, it should be reset and train OK.
        error_msg = "Please provide the `duration` or specify `reset_time=True`"
        ctx = pytest.raises(ValueError,
                            match=error_msg) if not new_duration and not reset_time else contextlib.nullcontext()
        with ctx:
            # Train again for the same amount of time
            trainer.fit(
                duration=new_duration,
                train_dataloader=train_dataloader,
                reset_time=reset_time,
            )

        # If the fit did not error (new_duration is specified), then assert that the time
        # matches what is expected
        if new_duration is not None:
            if reset_time:
                assert trainer.state.timestamp.get(new_duration.unit) == new_duration
            else:
                first_timestamp_in_new_unit = getattr(first_timestamp, new_duration.unit.name.lower())
                assert trainer.state.timestamp.get(new_duration.unit) == first_timestamp_in_new_unit + new_duration

    @pytest.mark.parametrize("scale_schedule_ratio", [1.0, 2.0])
    @pytest.mark.parametrize("step_schedulers_every_batch", [None, True, False])
    def test_schedulers(
        self,
        train_dataloader: DataLoader,
        model: ComposerModel,
        max_duration: Time[int],
        scale_schedule_ratio: float,
        step_schedulers_every_batch: Optional[bool],
    ):
        # Copy the model so the fit_trainer can start with the same parameter values as the init_trainer
        copied_model = copy.deepcopy(model)

        # Train once with the scheduler params on Trainer.__init__()
        scheduler = ExponentialScheduler(2.0)
        init_trainer = Trainer(
            model=model,
            max_duration=max_duration,
            train_dataloader=train_dataloader,
            schedulers=scheduler,
            scale_schedule_ratio=scale_schedule_ratio,
            step_schedulers_every_batch=step_schedulers_every_batch,
        )
        init_trainer.fit()

        # Train again with the scheduler params specified on Trainer.fit()
        fit_trainer = Trainer(
            model=copied_model,
            max_duration=max_duration,
            train_dataloader=train_dataloader,
        )
        fit_trainer.fit(
            schedulers=scheduler,
            scale_schedule_ratio=scale_schedule_ratio,
            step_schedulers_every_batch=step_schedulers_every_batch,
        )

        # Assert that the states are equivalent
        assert_state_equivalent(init_trainer.state, fit_trainer.state)

    @pytest.mark.parametrize("eval_subset_num_batches", [-1, 1])
    @pytest.mark.parametrize("eval_interval", ["1ep", "1ba"])
    @pytest.mark.parametrize(
        "eval_dataloader",
        [
            DataLoader(RandomClassificationDataset(size=2)),  # a normal dataloader
            Evaluator(label='eval', dataloader=DataLoader(RandomClassificationDataset(size=2)),
                      metrics=Accuracy()),  # an evaluator
            [  # multiple evaluators
                Evaluator(label='eval1', dataloader=DataLoader(RandomClassificationDataset(size=2)),
                          metrics=Accuracy()),
                Evaluator(label='eval2', dataloader=DataLoader(RandomClassificationDataset(size=2)), metrics=Accuracy())
            ],
        ])
    def test_eval_dataloader(
        self,
        train_dataloader: DataLoader,
        model: ComposerModel,
        max_duration: Time[int],
        eval_subset_num_batches: int,
        eval_interval: str,
        eval_dataloader: Union[Evaluator, DataLoader, List[Evaluator]],
    ):
        # Copy the model so the fit_trainer can start with the same parameter values as the init_trainer
        copied_model = copy.deepcopy(model)

        # Train once with the eval_dataloader params on Trainer.__init__()
        init_event_counter_callback = EventCounterCallback()  # track the number of times eval is called
        init_trainer = Trainer(
            model=model,
            max_duration=max_duration,
            train_dataloader=train_dataloader,
            eval_dataloader=eval_dataloader,
            callbacks=[init_event_counter_callback],
            eval_subset_num_batches=eval_subset_num_batches,
            eval_interval=eval_interval,
        )
        init_trainer.fit()

        # Train again with the eval_dataloader params specified on Trainer.fit()
        fit_event_counter_callback = EventCounterCallback()  # track the number of times eval is called
        fit_trainer = Trainer(
            model=copied_model,
            max_duration=max_duration,
            train_dataloader=train_dataloader,
            callbacks=[fit_event_counter_callback],
        )
        fit_trainer.fit(
            eval_dataloader=eval_dataloader,
            eval_subset_num_batches=eval_subset_num_batches,
            eval_interval=eval_interval,
        )

        # Assert that the states are equivalent
        assert_state_equivalent(init_trainer.state, fit_trainer.state)

    def test_grad_accum(
        self,
        train_dataloader: DataLoader,
        model: ComposerModel,
        max_duration: Time[int],
    ):
        grad_accum = 2

        # Copy the model so the fit_trainer can start with the same parameter values as the init_trainer
        copied_model = copy.deepcopy(model)

        # Train once with the grad_accum param on Trainer.__init__()
        init_event_counter_callback = EventCounterCallback()  # track the number of times microbatches are trained
        init_trainer = Trainer(
            model=model,
            max_duration=max_duration,
            train_dataloader=train_dataloader,
            grad_accum=grad_accum,
            callbacks=[init_event_counter_callback],
        )
        init_trainer.fit()

        # Train again with the grad_accum param specified on Trainer.fit()
        fit_event_counter_callback = EventCounterCallback()  # track the number of times microbatches are trained
        fit_trainer = Trainer(
            model=copied_model,
            max_duration=max_duration,
            train_dataloader=train_dataloader,
            callbacks=[fit_event_counter_callback],
        )
        fit_trainer.fit(grad_accum=grad_accum)

        # Assert that the states are equivalent
        assert_state_equivalent(init_trainer.state, fit_trainer.state)

    @pytest.mark.gpu
    @pytest.mark.parametrize("precision", list(Precision))
    def test_deepspeed(
        self,
        model: ComposerModel,
        precision: Precision,
        max_duration: Time[int],
        train_dataloader: DataLoader,
    ):
        if precision == Precision.BF16:
            pytest.importorskip("torch", minversion="1.10", reason="BF16 precision requires PyTorch 1.10+")

        trainer = Trainer(
            model=model,
            precision=precision,
            deepspeed_config={},
            max_duration=max_duration,
            train_dataloader=train_dataloader,
        )

        assert trainer.state.is_model_deepspeed

        trainer.fit()

    @pytest.mark.parametrize("precision", list(Precision))
    @pytest.mark.parametrize("device", ["cpu", pytest.param("gpu", marks=pytest.mark.gpu)])
    def test_precision(
        self,
        model: ComposerModel,
        precision: Precision,
        device: str,
        train_dataloader: DataLoader,
        max_duration: Time[int],
    ):
        # Copy the model so the fit_trainer can start with the same parameter values as the init_trainer
        copied_model = copy.deepcopy(model)

        if precision == Precision.BF16:
            pytest.importorskip("torch", minversion="1.10", reason="BF16 precision requires PyTorch 1.10+")

        should_error = False
        ctx = contextlib.nullcontext()
        if device == "cpu" and precision != Precision.FP32:
            ctx = pytest.raises(ValueError, match="not supproted for CPU training")
            should_error = True
        elif precision == Precision.FP16:
            ctx = pytest.raises(ValueError, match="FP16 precision is only supported when training with DeepSpeed")
            should_error = True

        with ctx:
            # Train once with the precision param on Trainer.__init__()
            init_trainer = Trainer(
                model=model,
                max_duration=max_duration,
                train_dataloader=train_dataloader,
                precision=precision,
            )

        if not should_error:

            init_trainer.fit()

        # Train again with the precision param specified on Trainer.fit()
        fit_trainer = Trainer(
            model=copied_model,
            max_duration=max_duration,
            train_dataloader=train_dataloader,
        )
        with ctx:
            fit_trainer.fit(precision=precision)

        # Assert that the states are equivalent, if we did train
        if not should_error:
            assert_state_equivalent(init_trainer.state, fit_trainer.state)

    @pytest.mark.parametrize("grad_clip_norm", [-1.0, 1.0])
    def test_grad_clip_norm(
        self,
        train_dataloader: DataLoader,
        model: ComposerModel,
        max_duration: Time[int],
        grad_clip_norm: float,
    ):
        # Copy the model so the fit_trainer can start with the same parameter values as the init_trainer
        copied_model = copy.deepcopy(model)

        # Train once with the grad_clip_norm param on Trainer.__init__()
        init_trainer = Trainer(
            model=model,
            max_duration=max_duration,
            train_dataloader=train_dataloader,
            grad_clip_norm=grad_clip_norm,
        )
        init_trainer.fit()

        # Train again with the grad_clip_norm param specified on Trainer.fit()
        fit_trainer = Trainer(
            model=copied_model,
            max_duration=max_duration,
            train_dataloader=train_dataloader,
        )
        fit_trainer.fit(grad_clip_norm=grad_clip_norm)

        # Assert that the states are equivalent
        assert_state_equivalent(init_trainer.state, fit_trainer.state)

    @pytest.mark.timeout(5.0)
    def test_dataloader_active_iterator_error(self, model: ComposerModel):
        dataloader = DataLoader(
            dataset=RandomClassificationDataset(),
            persistent_workers=True,
            num_workers=1,
        )

        # spin one sample
        _ = next(dataloader.__iter__())

        # Assert the error is raised if the dataloader is specified in init
        with pytest.raises(ValueError, match="active iterator"):
            Trainer(
                model=model,
                train_dataloader=dataloader,
            )

        # Or if the dataloader is specified on fit
        with pytest.raises(ValueError, match="active iterator"):
            trainer = Trainer(model=model)
            trainer.fit(train_dataloader=dataloader)

    def test_multiple_calls_to_fit(
        self,
        train_dataloader: DataLoader,
        model: ComposerModel,
        max_duration: Time[int],
    ):
        """Test that the trainer supports multiple calls to fit."""
        # Note that callbacks are tested seperately in tests/callbacks/test_callbacks.py
        # To ensure that they support multiple calls of Event.INIT and Event.FIT
        trainer = Trainer(
            model=model,
            max_duration=max_duration,
            train_dataloader=train_dataloader,
        )

        # Train once
        trainer.fit()

        # Train again.
        trainer.fit(duration=max_duration)

        assert trainer.state.timestamp.get(max_duration.unit) == 2 * max_duration

    @pytest.mark.timeout(10)
    @pytest.mark.parametrize("eval_interval", ["1ba", "1ep"])
    def test_eval_is_excluded_from_wct_tracking(
        self,
        train_dataloader: DataLoader,
        model: ComposerModel,
        eval_interval: str,
    ):
        # Construct the trainer with a callback that sleeps during evaluation
        sleep_duration = datetime.timedelta(seconds=0.5)
        sleepy_callback = SleepyCallback(
            sleep_duration=sleep_duration,
            event=Event.EVAL_AFTER_FORWARD,
        )
        event_counter_callback = EventCounterCallback()
        trainer = Trainer(
            model=model,
            train_dataloader=train_dataloader,
            train_subset_num_batches=2,  # make training fast
            eval_dataloader=DataLoader(dataset=RandomClassificationDataset(), batch_size=2),
            callbacks=[sleepy_callback, event_counter_callback],
            eval_interval=eval_interval,
            max_duration="2ep",
            eval_subset_num_batches=1,
        )

        # Train
        trainer.fit()

        # Validate that eval was called
        expected_num_evals = 4 if eval_interval == "1ba" else 2
        assert event_counter_callback.event_to_num_calls[Event.EVAL_START] == expected_num_evals

        # Validate the timestamps.
        # Training duration should be less than the sleeping
        assert trainer.state.timestamp.total_wct < sleep_duration * expected_num_evals
        # The last evaluation duration should be at least as much as the sleeping
        assert trainer.state.eval_timestamp.total_wct > sleep_duration

    @pytest.mark.world_size(2)
    def test_wct_consistency_across_ranks(
        self,
        train_dataloader: DataLoader,
        model: ComposerModel,
    ):
        """Test that the wct is the same across multiple ranks"""
        trainer = Trainer(
            model=model,
            train_dataloader=train_dataloader,
            max_duration="1ba",
        )

        trainer.fit()

        # First check that the timestamp is non-zero
        timestamp = trainer.state.timestamp
        assert timestamp.total_wct.total_seconds() > 0
        assert timestamp.epoch_wct.total_seconds() > 0
        assert timestamp.batch_wct.total_seconds() > 0

        # Validate it is the same across ranks
        my_timestamp_tensor = torch.tensor([
            timestamp.total_wct.total_seconds(),
            timestamp.epoch_wct.total_seconds(),
            timestamp.batch_wct.total_seconds(),
        ],
                                           dtype=torch.float64)
        rank_zero_timestamp_tensor = torch.tensor([
            timestamp.total_wct.total_seconds(),
            timestamp.epoch_wct.total_seconds(),
            timestamp.batch_wct.total_seconds(),
        ],
                                                  dtype=torch.float64)
        dist.broadcast(rank_zero_timestamp_tensor, src=0)
        assert torch.all(my_timestamp_tensor == rank_zero_timestamp_tensor)

    @pytest.mark.parametrize("unit", [TimeUnit.EPOCH, TimeUnit.BATCH, TimeUnit.SAMPLE])
    def test_training_duration_unit(
        self,
        train_dataloader: DataLoader,
        model: ComposerModel,
        unit: TimeUnit,
    ):
        """Test that the time is correctly set, and events fire correctly, with multiple calls to fit,
        regardless of the time unit"""

        # Construct the trainer
        event_counter_callback = EventCounterCallback()
        trainer = Trainer(
            model=model,
            train_dataloader=train_dataloader,
            callbacks=[event_counter_callback],
        )

        # Get the batch size
        batch_size = train_dataloader.batch_size
        assert batch_size is not None

        # Get the dataloader length
        dataloader_len = trainer.state.dataloader_len
        assert dataloader_len is not None
        dataloader_len = int(dataloader_len)

        # Get the dataset size
        assert train_dataloader.dataset is not None
        assert isinstance(train_dataloader.dataset, collections.abc.Sized)
        num_samples_per_epoch = len(train_dataloader.dataset)
        assert num_samples_per_epoch % batch_size == 0, "This test assumes no drop_last"

        # Determine the duration (given the unit) and the number of calls to .fit()
        # to train 1 epoch
        if unit == TimeUnit.SAMPLE:
            duration = Time.from_sample(batch_size)
            num_steps_per_epoch = num_samples_per_epoch // batch_size
        elif unit == TimeUnit.BATCH:
            duration = Time.from_batch(1)
            num_steps_per_epoch = dataloader_len
        elif unit == TimeUnit.EPOCH:
            duration = Time.from_epoch(1)
            num_steps_per_epoch = 1
        else:
            raise ValueError(f"Unsupported unit: {unit}")

        current_epoch_time = datetime.timedelta(seconds=0)

        # Train for one epoch, incrementally in steps of size `duration`
        for i in range(num_steps_per_epoch):
            # Train for `duration`
            trainer.fit(duration=duration)

            # Determine the number of batches trained
            if unit in (TimeUnit.SAMPLE, TimeUnit.BATCH):
                num_batches_trained = i + 1
            else:
                num_batches_trained = dataloader_len

            # Validate the time
            assert trainer.state.timestamp.batch == num_batches_trained
            assert trainer.state.timestamp.sample == num_batches_trained * batch_size
            assert trainer.state.timestamp.token == 0  # tokens not tracked
            assert trainer.state.timestamp.token_in_epoch == 0  # tokens not tracked
            assert trainer.state.timestamp.total_wct > current_epoch_time

            # Validate the event counter callback
            assert event_counter_callback.event_to_num_calls[Event.EPOCH_START] == 1
            assert event_counter_callback.event_to_num_calls[Event.BATCH_START] == num_batches_trained
            assert event_counter_callback.event_to_num_calls[Event.BATCH_END] == num_batches_trained
            assert event_counter_callback.event_to_num_calls[Event.BATCH_CHECKPOINT] == num_batches_trained

            if num_batches_trained < num_steps_per_epoch:
                # Not yet finished the epoch
                assert trainer.state.timestamp.epoch == 0
                assert trainer.state.timestamp.batch_in_epoch == num_batches_trained
                assert trainer.state.timestamp.sample_in_epoch == num_batches_trained * batch_size
                assert event_counter_callback.event_to_num_calls[Event.EPOCH_END] == 0
                assert event_counter_callback.event_to_num_calls[Event.EPOCH_CHECKPOINT] == 0
                assert trainer.state.timestamp.epoch_wct > current_epoch_time
                assert trainer.state.timestamp.epoch_wct == trainer.state.timestamp.total_wct
                if i > 0:
                    assert trainer.state.timestamp.epoch_wct > trainer.state.timestamp.batch_wct
                else:
                    assert trainer.state.timestamp.epoch_wct == trainer.state.timestamp.batch_wct
            else:
                # Finished the epoch
                assert trainer.state.timestamp.epoch == 1
                assert trainer.state.timestamp.batch_in_epoch == 0
                assert trainer.state.timestamp.sample_in_epoch == 0
                assert event_counter_callback.event_to_num_calls[Event.EPOCH_END] == 1
                assert event_counter_callback.event_to_num_calls[Event.EPOCH_CHECKPOINT] == 1
                assert trainer.state.timestamp.epoch_wct == datetime.timedelta(seconds=0)
                assert trainer.state.timestamp.batch_wct == datetime.timedelta(seconds=0)

            current_epoch_time = trainer.state.timestamp.total_wct

        # Train for a second epoch
        # Validate that batch_in_epoch / sample_in_epoch are reset properly
        for i in range(num_steps_per_epoch):
            # Train for `duration`
            trainer.fit(duration=duration)

            # Determine the number of batches trained in the epoch
            if unit in (TimeUnit.SAMPLE, TimeUnit.BATCH):
                num_batches_trained = i + 1
            else:
                num_batches_trained = dataloader_len

            # Validate the time
            assert trainer.state.timestamp.batch == dataloader_len + num_batches_trained
            assert trainer.state.timestamp.sample == num_samples_per_epoch + num_batches_trained * batch_size
            assert trainer.state.timestamp.token == 0  # tokens not tracked
            assert trainer.state.timestamp.token_in_epoch == 0  # tokens not tracked
            assert trainer.state.timestamp.total_wct > trainer.state.timestamp.batch_wct
            assert trainer.state.timestamp.total_wct > trainer.state.timestamp.epoch_wct

            # Validate the event counter callback
            assert event_counter_callback.event_to_num_calls[Event.EPOCH_START] == 2
            assert event_counter_callback.event_to_num_calls[Event.BATCH_START] == dataloader_len + num_batches_trained
            assert event_counter_callback.event_to_num_calls[Event.BATCH_END] == dataloader_len + num_batches_trained
            assert event_counter_callback.event_to_num_calls[
                Event.BATCH_CHECKPOINT] == dataloader_len + num_batches_trained

            if num_batches_trained < num_steps_per_epoch:
                # Not yet finished the epoch
                assert trainer.state.timestamp.epoch == 1
                assert trainer.state.timestamp.batch_in_epoch == num_batches_trained
                assert trainer.state.timestamp.sample_in_epoch == num_batches_trained * batch_size
                assert event_counter_callback.event_to_num_calls[Event.EPOCH_END] == 1
                assert event_counter_callback.event_to_num_calls[Event.EPOCH_CHECKPOINT] == 1
            else:
                # Finished the epoch
                assert trainer.state.timestamp.epoch == 2
                assert trainer.state.timestamp.batch_in_epoch == 0
                assert trainer.state.timestamp.sample_in_epoch == 0
                assert event_counter_callback.event_to_num_calls[Event.EPOCH_END] == 2
                assert event_counter_callback.event_to_num_calls[Event.EPOCH_CHECKPOINT] == 2


@world_size(1, 2)
@device('cpu', 'gpu', 'gpu-amp', precision=True)
@pytest.mark.timeout(15)  # higher timeout as each model is trained twice
class TestTrainerEquivalence():

    default_threshold = {'atol': 0, 'rtol': 0}
    reference_model = None
    reference_folder = None

    def assert_models_equal(self, model_1, model_2, threshold=None):
        if threshold is None:
            threshold = self.default_threshold

        assert model_1 is not model_2, "Same model should not be compared."
        for param1, param2 in zip(model_1.parameters(), model_2.parameters()):
            torch.testing.assert_allclose(param1, param2, **threshold)

    @pytest.fixture
    def config(self, device: Device, precision: Precision, world_size: int, rank_zero_seed: int):
        """Returns the reference config."""

        return {
            'model': SimpleModel(),
            'train_dataloader': DataLoader(
                dataset=RandomClassificationDataset(),
                batch_size=4,
                shuffle=False,
            ),
            'eval_dataloader': DataLoader(
                dataset=RandomClassificationDataset(),
                shuffle=False,
            ),
            'max_duration': '2ep',
            'seed': rank_zero_seed,
            'device': device,
            'precision': precision,
            'loggers': [],  # no progress bar
        }

    @pytest.fixture(autouse=True)
    def create_reference_model(self, config, tmp_path_factory, *args):
        """Trains the reference model, and saves checkpoints."""
        config = copy.deepcopy(config)  # ensure the reference model is not passed to tests

        save_folder = tmp_path_factory.mktemp("{device}-{precision}".format(**config))
        config.update({'save_interval': '1ep', 'save_folder': str(save_folder), 'save_filename': 'ep{epoch}.pt'})

        trainer = Trainer(**config)
        trainer.fit()

        self.reference_model = trainer.state.model
        self.reference_folder = save_folder

    def test_determinism(self, config, *args):
        trainer = Trainer(**config)
        trainer.fit()

        self.assert_models_equal(trainer.state.model, self.reference_model)

    def test_grad_accum(self, config, precision, *args):
        # grad accum requires non-zero tolerance
        # Precision.AMP requires a even higher tolerance.
        threshold = {
            'atol': 1e-04 if precision == Precision.AMP else 1e-08,
            'rtol': 1e-02 if precision == Precision.AMP else 1e-05,
        }

        config.update({
            'grad_accum': 2,
        })

        trainer = Trainer(**config)
        trainer.fit()

        self.assert_models_equal(trainer.state.model, self.reference_model, threshold=threshold)

    def test_max_duration(self, config, *args):
        num_batches = 2 * len(config["train_dataloader"])  # convert 2ep to batches
        config['max_duration'] = f'{num_batches}ba'

        trainer = Trainer(**config)
        trainer.fit()
        self.assert_models_equal(trainer.state.model, self.reference_model)

    def test_checkpoint(self, config, *args):
        # load from epoch 1 checkpoint and finish training
        checkpoint_file = os.path.join(self.reference_folder, 'ep1.pt')
        config['load_path'] = checkpoint_file

        trainer = Trainer(**config)
        assert trainer.state.timestamp.epoch == "1ep"  # ensure checkpoint state loaded
        trainer.fit()

        self.assert_models_equal(trainer.state.model, self.reference_model)

    def test_algorithm_different(self, config, *args):
        # as a control, we train with an algorithm and
        # expect the test to fail
        config['algorithms'] = [LabelSmoothing(0.1)]
        trainer = Trainer(**config)
        trainer.fit()

        with pytest.raises(AssertionError):
            self.assert_models_equal(trainer.state.model, self.reference_model)

    def test_model_init(self, config, *args):
        # as a control test, we reinitialize the model weights, and
        # expect the resulting trained model to differe from the reference.
        config['model'] = SimpleModel()

        trainer = Trainer(**config)
        trainer.fit()

        with pytest.raises(AssertionError):
            self.assert_models_equal(trainer.state.model, self.reference_model)


class AssertDataAugmented(Callback):
    """Helper callback that asserts test whether the augmented batch was passed to the model during the forward pass.
    The original batch is passed through the model and we assert that the outputs are not the same. This is to be used
    in conjunction with an algorithm that augments the data during AFTER_DATALOADER event.

    Assumes gradient accumulation 1.
    """

    def __init__(self, dataset):
        self.dataset = dataset

    def after_forward(self, state, logger):
        if state.grad_accum != 1:
            raise ValueError(f'This check assumes grad_accum of 1, got {state.grad_accum}')
        batch_idx = state.timestamp.batch_in_epoch.value
        batch_size = state.batch_num_samples
        original_batch = self.dataset[batch_idx:batch_idx + batch_size]
        original_outputs = state.model(original_batch)

        assert not torch.allclose(original_outputs[0], state.outputs[0])


class TestTrainerEvents():

    @pytest.fixture
    def config(self, rank_zero_seed: int):
        return {
            'model': SimpleConvModel(),
            'train_dataloader': DataLoader(
                dataset=RandomImageDataset(size=16),
                batch_size=4,
            ),
            'eval_dataloader': None,
            'max_duration': '1ep',
            'loggers': [],
            'seed': rank_zero_seed,
        }

    def test_data_augmented(self, config):
        config['algorithms'] = [CutOut()]

        # we give the callback access to the dataset to test
        # that the images have been augmented.
        config['callbacks'] = [
            AssertDataAugmented(dataset=config['train_dataloader'].dataset),
        ]
        trainer = Trainer(**config)
        trainer.fit()

    def test_data_not_augmented(self, config):
        config['callbacks'] = [
            AssertDataAugmented(dataset=config['train_dataloader'].dataset),
        ]
        trainer = Trainer(**config)
        with pytest.raises(AssertionError):
            trainer.fit()


@pytest.mark.vision
@pytest.mark.timeout(30)
class TestFFCVDataloaders:

    train_file = None
    val_file = None
    tmp_path = None

    @pytest.fixture(autouse=True)
    def create_dataset(self, tmp_path_factory: pytest.TempPathFactory):
        dataset_train = RandomImageDataset(size=16, is_PIL=True)
        self.tmp_path = tmp_path_factory.mktemp("ffcv")
        output_train_file = str(self.tmp_path / "train.ffcv")
        write_ffcv_dataset(dataset_train, write_path=output_train_file, num_workers=1, write_mode='proportion')
        dataset_val = RandomImageDataset(size=16, is_PIL=True)
        output_val_file = str(self.tmp_path / "val.ffcv")
        write_ffcv_dataset(dataset_val, write_path=output_val_file, num_workers=1, write_mode='proportion')
        self.train_file = output_train_file
        self.val_file = output_val_file

    def _get_dataloader(self, is_train):
        assert self.tmp_path is not None
        assert self.train_file is not None
        assert self.val_file is not None
        dl_hparams = DataLoaderHparams(num_workers=0)
        ds_hparams = ImagenetDatasetHparams(is_train=is_train,
                                            use_ffcv=True,
                                            ffcv_dir=str(self.tmp_path),
                                            ffcv_dest=self.train_file if is_train else self.val_file)
        return ds_hparams.initialize_object(batch_size=4, dataloader_hparams=dl_hparams)

    @pytest.fixture
    def config(self):
        try:
            import ffcv
        except ImportError as e:
            raise ImportError(("Composer was installed without ffcv support. "
                               "To use ffcv with Composer, please install ffcv in your environment.")) from e
        train_dataloader = self._get_dataloader(is_train=True)
        val_dataloader = self._get_dataloader(is_train=False)
        assert isinstance(train_dataloader, ffcv.Loader)
        assert isinstance(val_dataloader, ffcv.Loader)
        return {
            'model': SimpleConvModel(),
            'train_dataloader': train_dataloader,
            'eval_dataloader': val_dataloader,
            'max_duration': '2ep',
        }

    """
    Tests that training completes with ffcv dataloaders.
    """

    @device('gpu-amp', precision=True)
    def test_ffcv(self, config, device, precision):
        config['device'] = device
        config['precision'] = precision
        trainer = Trainer(**config)
        trainer.fit()<|MERGE_RESOLUTION|>--- conflicted
+++ resolved
@@ -6,11 +6,7 @@
 import copy
 import datetime
 import os
-<<<<<<< HEAD
-=======
-import pathlib
 import time
->>>>>>> 915449ad
 from typing import List, Optional, Union
 
 import pytest
