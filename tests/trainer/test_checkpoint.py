# Copyright 2022 MosaicML Composer authors
# SPDX-License-Identifier: Apache-2.0

import copy
import os
import pathlib
import shutil
import tarfile
import tempfile
import textwrap
import time
from typing import Any, Dict, Optional

import pytest
import torch
import torch.distributed

from composer.callbacks import CheckpointSaver
from composer.core.callback import Callback
from composer.core.event import Event
from composer.core.precision import Precision
from composer.core.time import Time, TimeUnit, ensure_time
from composer.datasets import DatasetHparams, SyntheticHparamsMixin
from composer.loggers import ObjectStoreLogger
from composer.optim import CosineAnnealingScheduler
from composer.optim.optimizer_hparams import AdamWHparams
from composer.trainer.devices import Device, DeviceGPU
from composer.trainer.trainer import Trainer
from composer.trainer.trainer_hparams import TrainerHparams
from composer.utils import dist, is_tar
<<<<<<< HEAD
from composer.utils.iter_helpers import ensure_tuple
from composer.utils.object_store_hparams import ObjectStoreHparams
from tests.common import (EventCounterCallback, configure_dataset_hparams_for_synthetic,
                          configure_model_hparams_for_synthetic, deep_compare, device)
=======
from composer.utils.object_store import LibcloudObjectStoreHparams
from tests.common import (EventCounterCallback, EventCounterCallbackHparams, assert_state_equivalent,
                          configure_dataset_hparams_for_synthetic, configure_model_hparams_for_synthetic, deep_compare)
>>>>>>> 356ac437


class DummyStatefulCallback(Callback):

    def __init__(self) -> None:
        super().__init__()
        self.random_value = time.time_ns()

    def state_dict(self) -> Dict[str, Any]:
        return {
            "random_value": self.random_value,
        }

    def load_state_dict(self, state: Dict[str, Any]) -> None:
        self.random_value = state["random_value"]


def assert_weights_equivalent(original_trainer_hparams: TrainerHparams,
                              new_trainer_hparams: TrainerHparams,
                              overwrite_load_path=True,
                              save_overwrite=True) -> None:
    """
    Strategy: get the weights from a new trainer
    Then assert that they are equivalent to the weights from the original model.
    """

    # load_weights_only is False since the original Trainer is testing full checkpoint recovery
    if overwrite_load_path:
        original_trainer_hparams.load_path = new_trainer_hparams.load_path
    original_trainer_hparams.load_weights_only = False
    original_trainer_hparams.load_strict_model_weights = False
    original_trainer_hparams.save_overwrite = save_overwrite
    original_trainer = original_trainer_hparams.initialize_object()
    original_weights = original_trainer.state.model.parameters()

    new_trainer_hparams.save_overwrite = save_overwrite
    new_trainer = new_trainer_hparams.initialize_object()
    recovered_weights = new_trainer.state.model.parameters()

    for p1, p2 in zip(original_weights, recovered_weights):
        assert (p1.data == p2.data).all()


def _load_checkpoint(checkpoint_dir: str, filename: str):
    filename = filename.format(rank=0)
    if not is_tar(filename):
        return torch.load(filename, map_location='cpu')

    with tarfile.open(filename) as tarball:
        tarball.extractall(checkpoint_dir)
    states_path = os.path.join(checkpoint_dir, 'composer_states.pt')
    return torch.load(states_path, map_location='cpu')


def assert_checkpoints_equivalent(
    checkpoint_file_a: str,
    checkpoint_file_b: str,
) -> None:

    with tempfile.TemporaryDirectory() as tmp_path:
        a_checkpoint_dir = os.path.join(tmp_path, 'a')
        b_checkpoint_dir = os.path.join(tmp_path, 'b')

        checkpoint_a = _load_checkpoint(a_checkpoint_dir, checkpoint_file_a)
        checkpoint_b = _load_checkpoint(b_checkpoint_dir, checkpoint_file_b)

        # Remove the event counter callback, since the number of fit_start events will differ
        del checkpoint_a['state']['callbacks']['EventCounterCallback']
        del checkpoint_b['state']['callbacks']['EventCounterCallback']

        # Remove the wall clock time
        del checkpoint_a['state']['timestamp']['Timestamp']['total_wct']
        del checkpoint_a['state']['timestamp']['Timestamp']['epoch_wct']
        del checkpoint_a['state']['timestamp']['Timestamp']['batch_wct']
        del checkpoint_b['state']['timestamp']['Timestamp']['total_wct']
        del checkpoint_b['state']['timestamp']['Timestamp']['epoch_wct']
        del checkpoint_b['state']['timestamp']['Timestamp']['batch_wct']
        deep_compare(checkpoint_a, checkpoint_b)

        if 'model' not in checkpoint_a['state']:
            assert 'optimizer' not in checkpoint_a['state']
            assert 'model' not in checkpoint_b['state']
            assert 'optimizer' not in checkpoint_b['state']
            # it is a deepspeed checkpoint
            # TODO manually compare the model and optimizer states


def get_two_epoch_composer_hparams(composer_trainer_hparams: TrainerHparams, checkpoint_folder: str):
    composer_trainer_hparams.grad_accum = 2
    composer_trainer_hparams.loggers = []
    composer_trainer_hparams.train_batch_size = 8
    composer_trainer_hparams.eval_batch_size = 16
    composer_trainer_hparams.max_duration = "2ep"
    composer_trainer_hparams.precision = Precision.FP32
    composer_trainer_hparams.callbacks = [DummyStatefulCallback(), EventCounterCallback()]
    composer_trainer_hparams.train_subset_num_batches = 5
    composer_trainer_hparams.save_folder = checkpoint_folder
    composer_trainer_hparams.save_filename = "ep{epoch}.pt"
    composer_trainer_hparams.save_interval = "1ep"
    composer_trainer_hparams.seed = None
    composer_trainer_hparams.eval_interval = "1ba"
    return composer_trainer_hparams


@pytest.mark.timeout(90)
@device('cpu', 'gpu')
def test_load_weights(
    device: str,
    composer_trainer_hparams: TrainerHparams,
):
    """strategy:
    - train two epochs. capture checkpoints after `save_interval` and ep2.
    - create a new trainer from the `save_interval` checkpoint, but with a new optimizer and scheduler.
    - assert that the model weights are the original model, even though the optimizer and scheduler are different.
    """
    if not isinstance(composer_trainer_hparams.train_dataset, SyntheticHparamsMixin):
        pytest.skip("Checkpointing tests require synthetic data")
        return
    if not isinstance(composer_trainer_hparams.val_dataset, SyntheticHparamsMixin):
        pytest.skip("Checkpointing tests require synthetic data")
        return
    checkpoint_a_folder = "first"
    final_checkpoint = "ep2.pt"
    composer_trainer_hparams = get_two_epoch_composer_hparams(composer_trainer_hparams, checkpoint_a_folder)

    second_trainer_hparams = copy.deepcopy(composer_trainer_hparams)
    _test_checkpoint_trainer(composer_trainer_hparams)

    # Reduce the filepath to get the location on the rank zero process
    checkpoint_a_file_path = [os.path.join(os.path.abspath(checkpoint_a_folder), final_checkpoint)]
    dist.broadcast_object_list(checkpoint_a_file_path)

    # load only model weights
    second_trainer_hparams.load_path = checkpoint_a_file_path[0]
    second_trainer_hparams.load_weights_only = True
    second_trainer_hparams.load_strict_model_weights = True
    # setup a new optimizer
    second_trainer_hparams.optimizers = AdamWHparams()

    # setup a new LR scheduler
    assert isinstance(second_trainer_hparams.max_duration, str)
    second_trainer_hparams.schedulers = [CosineAnnealingScheduler(t_max=second_trainer_hparams.max_duration)]

    # ensure our new choice of scheduler is different than the original scheduler
    for idx in range(len(second_trainer_hparams.schedulers)):
        if idx < len(ensure_tuple(composer_trainer_hparams.schedulers)):
            assert second_trainer_hparams.schedulers[idx] != ensure_tuple(composer_trainer_hparams.schedulers)[idx]

    # pass in the two trainers, verify that the weights are the same
    assert_weights_equivalent(
        original_trainer_hparams=composer_trainer_hparams,
        new_trainer_hparams=second_trainer_hparams,
    )


@pytest.mark.timeout(90)
@device('cpu', 'gpu')
@pytest.mark.parametrize(
    "use_object_store,delete_local_checkpoint",
    [pytest.param(False, False), pytest.param(True, False),
     pytest.param(True, True)])
def test_autoresume(
    device: str,
    composer_trainer_hparams: TrainerHparams,
    use_object_store: bool,
    delete_local_checkpoint: bool,
    tmp_path: pathlib.Path,
    use_procs: bool = False,
):
    """strategy:
    - train two epochs. capture checkpoints after `save_interval` and ep2.
    - create a new trainer with autoresume=True.
    - assert that the model weights are the original model even though load_path is not set.
    """
    del device  # unused. Set automatically
    if not isinstance(composer_trainer_hparams.train_dataset, SyntheticHparamsMixin):
        pytest.skip("Checkpointing tests require synthetic data")
        return
    if not isinstance(composer_trainer_hparams.val_dataset, SyntheticHparamsMixin):
        pytest.skip("Checkpointing tests require synthetic data")
        return
    checkpoint_a_folder = "first"
    checkpoint_b_folder = "second"
    middle_checkpoint = "ep1.pt"
    final_checkpoint = "ep2.pt"
    latest_checkpoint = composer_trainer_hparams.save_latest_filename.format(rank=dist.get_global_rank())
    composer_trainer_hparams = get_two_epoch_composer_hparams(composer_trainer_hparams, checkpoint_a_folder)
    composer_trainer_hparams.run_name = "big-chungus"
    second_trainer_hparams = copy.deepcopy(composer_trainer_hparams)
    # Add object store logger
    if use_object_store:
        remote_dir = str(tmp_path / "object_store")
        os.makedirs(remote_dir, exist_ok=True)
<<<<<<< HEAD
        for hparams in [composer_trainer_hparams, second_trainer_hparams]:
            object_store_logger = ObjectStoreLogger(
                provider="local",
                container='.',
                num_concurrent_uploads=1,
                use_procs=use_procs,
                provider_kwargs={
                    'key': remote_dir,
                },
                upload_staging_folder=str(tmp_path / "staging_folder"),
            )
            hparams.loggers = [object_store_logger]

=======
        monkeypatch.setenv("OBJECT_STORE_KEY", remote_dir)  # for the local option, the key is the path
        provider = "local"
        container = "."
        object_store_hparams = LibcloudObjectStoreHparams(
            provider=provider,
            container=container,
            key_environ="OBJECT_STORE_KEY",
        )
        object_store_logger_hparams = ObjectStoreLoggerHparams(
            object_store_hparams=object_store_hparams,
            num_concurrent_uploads=1,
            use_procs=use_procs,
        )
        composer_trainer_hparams.loggers = [object_store_logger_hparams]
>>>>>>> 356ac437
    _test_checkpoint_trainer(composer_trainer_hparams)

    # Create checkpoint in seperate folder to load. Optionally delete original checkpoint by moving it.
    if delete_local_checkpoint:
        shutil.move(checkpoint_a_folder, checkpoint_b_folder)
    else:
        shutil.copytree(checkpoint_a_folder, checkpoint_b_folder, symlinks=True)
    # Recreate symlink in new folder
    new_latest_path = os.path.join(checkpoint_b_folder, latest_checkpoint)
    os.remove(new_latest_path)
    os.symlink(final_checkpoint, new_latest_path)

    # Original trainer loads from filesystem using load_path
    composer_trainer_hparams.load_path = os.path.join(checkpoint_b_folder, latest_checkpoint)

    # re-create the trainer from the YAML
    second_trainer_hparams.autoresume = True
    # This should be ignored with autoresume
    second_trainer_hparams.load_path = middle_checkpoint

    # pass in the two trainers, verify that the weights are the same
    assert_weights_equivalent(
        original_trainer_hparams=composer_trainer_hparams,
        new_trainer_hparams=second_trainer_hparams,
        overwrite_load_path=False,
        save_overwrite=False,
    )


@pytest.mark.timeout(90)
@device('cpu', 'gpu')
@pytest.mark.parametrize("save_overwrite", [
    True,
    False,
])
def test_save_overwrite(
    device: Device,
    composer_trainer_hparams: TrainerHparams,
    save_overwrite: bool,
):
    """strategy:
    - train two epochs. capture checkpoints after `save_interval` and ep2.
    - create a new trainer from the `save_interval` checkpoint, but with a new optimizer and scheduler.
    - assert that the model weights are the original model, even though the optimizer and scheduler are different.
    """
    if not isinstance(composer_trainer_hparams.train_dataset, SyntheticHparamsMixin):
        pytest.skip("Checkpointing tests require synthetic data")
        return
    if not isinstance(composer_trainer_hparams.val_dataset, SyntheticHparamsMixin):
        pytest.skip("Checkpointing tests require synthetic data")
        return

    checkpoint_a_folder = "first"
    middle_checkpoint = "ep1.pt"
    final_checkpoint = "ep2.pt"
    composer_trainer_hparams = get_two_epoch_composer_hparams(composer_trainer_hparams, checkpoint_a_folder)
    composer_trainer_hparams.save_overwrite = save_overwrite
    middle_trainer_hparams = copy.deepcopy(composer_trainer_hparams)
    final_trainer_hparams = copy.deepcopy(composer_trainer_hparams)
    _test_checkpoint_trainer(composer_trainer_hparams)

    # re-create the trainers from the YAMLs and move filepaths to rank zero process
    middle_checkpoint_path = [os.path.join(os.path.abspath(checkpoint_a_folder), middle_checkpoint)]
    dist.broadcast_object_list(middle_checkpoint_path)
    final_checkpoint_path = [os.path.join(os.path.abspath(checkpoint_a_folder), final_checkpoint)]
    dist.broadcast_object_list(final_checkpoint_path)

    # load model from middle checkpoint
    middle_trainer_hparams.load_path = middle_checkpoint_path[0]
    if save_overwrite:
        # succesfully load if save_overwrite is True
        trainer = middle_trainer_hparams.initialize_object()
        # Train for a minimal amount of time
        trainer.fit(duration="1ba")
    else:
        # raise FileExistsError if save_overwrite is False
        with pytest.raises(FileExistsError):
            trainer = middle_trainer_hparams.initialize_object()
            # Train for a minimal amount of time
            trainer.fit(duration="1ba")

    # load model from last checkpoint, which should work regardless of save_overwrite
    final_trainer_hparams.load_path = final_checkpoint_path[0]
    trainer = final_trainer_hparams.initialize_object()
    trainer.fit(duration="1ba")


@pytest.mark.timeout(90)
def test_checkpoint_with_object_store_logger(
    composer_trainer_hparams: TrainerHparams,
    tmp_path: pathlib.Path,
    monkeypatch: pytest.MonkeyPatch,
):
    """Train model while logging to object store.

    Load model from object store and ensure it's the same.
    """
    checkpoint_a_folder = "first"
    final_checkpoint = "ep2.pt"
    composer_trainer_hparams = get_two_epoch_composer_hparams(
        composer_trainer_hparams,
        checkpoint_a_folder,
    )

    # Train model and log to object store
    remote_dir = str(tmp_path / "object_store")
    os.makedirs(remote_dir, exist_ok=True)
    provider = "local"
<<<<<<< HEAD
    container = '.'
    monkeypatch.setenv("OBJECT_STORE_KEY", remote_dir)  # for the local option, the key is the path
    object_store_hparams = ObjectStoreHparams(
=======
    container = "."
    object_store_hparams = LibcloudObjectStoreHparams(
>>>>>>> 356ac437
        provider=provider,
        container=container,
        key_environ="OBJECT_STORE_KEY",
    )
    run_name = "electric-zebra"
    composer_trainer_hparams.run_name = run_name
    second_trainer_hparams_object_store = copy.deepcopy(composer_trainer_hparams)
    second_trainer_hparams_logger = copy.deepcopy(composer_trainer_hparams)
    for hparams in [composer_trainer_hparams, second_trainer_hparams_logger]:
        object_store_logger = ObjectStoreLogger(
            provider=provider,
            container=container,
            provider_kwargs={
                'key': remote_dir,
            },
            num_concurrent_uploads=1,
            use_procs=False,
            upload_staging_folder=str(tmp_path / "staging_folder"),
        )
        hparams.loggers = [object_store_logger]
        if hparams is second_trainer_hparams_logger:
            hparams.load_logger_destination = object_store_logger

    artifact_name = f"{run_name}/checkpoints/ep2-ba10-rank" + "{rank}"
    trainer = composer_trainer_hparams.initialize_object()
    trainer.fit()

    trainer.close()

    # Load model weights using object store
    checkpoint_a_file_path = [os.path.join(os.path.abspath(checkpoint_a_folder), final_checkpoint)]
    dist.broadcast_object_list(checkpoint_a_file_path)
    composer_trainer_hparams.load_path = checkpoint_a_file_path[0]

    second_trainer_hparams_object_store.load_path = artifact_name
    second_trainer_hparams_object_store.load_object_store = object_store_hparams
    second_trainer_hparams_object_store.load_weights_only = True
    second_trainer_hparams_object_store.load_strict_model_weights = True
    composer_trainer_hparams.loggers = []

    assert_weights_equivalent(
        original_trainer_hparams=composer_trainer_hparams,
        new_trainer_hparams=second_trainer_hparams_object_store,
        overwrite_load_path=False,
    )

    # Load model weights using object store logger
    checkpoint_a_file_path = [os.path.join(os.path.abspath(checkpoint_a_folder), final_checkpoint)]
    dist.broadcast_object_list(checkpoint_a_file_path)

    second_trainer_hparams_logger.load_path = artifact_name
    second_trainer_hparams_logger.load_weights_only = True
    second_trainer_hparams_logger.load_strict_model_weights = True
    composer_trainer_hparams.loggers = []

    assert_weights_equivalent(
        original_trainer_hparams=composer_trainer_hparams,
        new_trainer_hparams=second_trainer_hparams_logger,
        overwrite_load_path=False,
    )


@pytest.mark.timeout(180)
@pytest.mark.parametrize("world_size", [
    pytest.param(1),
    pytest.param(2, marks=pytest.mark.world_size(2)),
])
@pytest.mark.parametrize("device_hparams,deepspeed_enabled,zero_stage", [
    pytest.param('cpu', False, None, id="cpu-ddp"),
    pytest.param('gpu', False, None, id="gpu-ddp", marks=pytest.mark.gpu),
    pytest.param('gpu', True, 0, id="deepspeed-zero0", marks=pytest.mark.gpu),
    pytest.param('gpu', True, 1, id="deepspeed-zero1", marks=pytest.mark.gpu),
    pytest.param('gpu', True, 2, id="deepspeed-zero2", marks=pytest.mark.gpu),
])
@pytest.mark.parametrize(
    "seed,save_interval,save_filename,resume_file,final_checkpoint",
    [
        [None, "1ep", "ep{epoch}-rank{rank}", "ep1-rank{rank}", "latest-rank{rank}"
        ],  # test randomized seed saving and symlinking
        [42, "1ep", "ep{epoch}-rank{rank}", "ep1-rank{rank}", "ep2-rank{rank}"],  # test save at epoch end
        [42, "1ep", "ep{epoch}-rank{rank}.tgz", "ep1-rank{rank}.tgz", "ep2-rank{rank}.tgz"
        ],  # test tarball with compression
        [42, "2ba", "ba{batch}-rank{rank}", "ba4-rank{rank}", "ba8-rank{rank}"],  # test save batch in partial epoch
        [42, "1ba", "ba{batch}-rank{rank}", "ba5-rank{rank}", "ba8-rank{rank}"],  # test save batch at epoch end
        [42, "2ba", "ba{batch}-rank{rank}", "ba6-rank{rank}", "ba8-rank{rank}"],  # test save batch after complete epoch
    ],
)
@pytest.mark.parametrize("model_name", [
    None,
    pytest.param("resnet50_synthetic", marks=pytest.mark.daily),
    pytest.param("gpt2_52m", marks=pytest.mark.daily),
])
def test_checkpoint(
    device_hparams: Device,
    world_size: int,
    deepspeed_enabled: bool,
    zero_stage: Optional[int],
    composer_trainer_hparams: TrainerHparams,
    save_interval: str,
    save_filename: str,
    resume_file: str,
    final_checkpoint: str,
    seed: Optional[int],
    model_name: Optional[str],
    tmp_path: pathlib.Path,
):
    """strategy:
    - train two epochs. capture checkpoints after `checkpoint_interval` and ep2.
    - create a new trainer from the `checkpoint_interval` checkpoint, and train until end. checkpoint again.
    - assert that the checkpoint from the new trainer at the end is the same as the checkpoint from the first trainer at the end.
    """
    del world_size  # unused. Read via env variable

    if not isinstance(device_hparams, DeviceGPU) and deepspeed_enabled:
        pytest.skip("DeepSpeed tests must be ran on GPU")

    if deepspeed_enabled:
        if not is_tar(resume_file):
            resume_file += ".tar"
        if not is_tar(final_checkpoint):
            final_checkpoint += ".tar"

    if model_name is not None:
        if not isinstance(device_hparams, DeviceGPU):
            pytest.skip("Real models require a GPU -- otherwise they take too long")
        model_hparams = TrainerHparams.load(model_name)
        composer_trainer_hparams.train_dataset = model_hparams.train_dataset
        composer_trainer_hparams.val_dataset = model_hparams.val_dataset
        composer_trainer_hparams.model = model_hparams.model
        composer_trainer_hparams.optimizers = model_hparams.optimizers
        composer_trainer_hparams.schedulers = model_hparams.schedulers

    if not isinstance(composer_trainer_hparams.train_dataset, SyntheticHparamsMixin):
        pytest.skip("Checkpointing tests require synthetic data")
        return
    if not isinstance(composer_trainer_hparams.val_dataset, SyntheticHparamsMixin):
        pytest.skip("Checkpointing tests require synthetic data")
        return

    configure_model_hparams_for_synthetic(composer_trainer_hparams.model)

    assert isinstance(composer_trainer_hparams.train_dataset, DatasetHparams)
    configure_dataset_hparams_for_synthetic(composer_trainer_hparams.train_dataset, composer_trainer_hparams.model)
    composer_trainer_hparams.save_filename = save_filename
    composer_trainer_hparams.train_dataset.shuffle = False

    assert isinstance(composer_trainer_hparams.val_dataset, DatasetHparams)
    configure_dataset_hparams_for_synthetic(composer_trainer_hparams.val_dataset, composer_trainer_hparams.model)
    composer_trainer_hparams.val_dataset.shuffle = False

    composer_trainer_hparams.grad_accum = 2
    composer_trainer_hparams.loggers = []
    composer_trainer_hparams.train_batch_size = 8
    composer_trainer_hparams.eval_batch_size = 16
    num_epochs = 2
    composer_trainer_hparams.max_duration = f"{num_epochs}ep"
    composer_trainer_hparams.precision = Precision.FP32
    composer_trainer_hparams.callbacks = [DummyStatefulCallback(), EventCounterCallback()]
    composer_trainer_hparams.train_subset_num_batches = 5
    composer_trainer_hparams.eval_subset_num_batches = 5
    composer_trainer_hparams.device = device_hparams
    if deepspeed_enabled:
        assert zero_stage is not None
        if zero_stage > 0:
            if model_name is not None:
                pytest.skip(
                    textwrap.dedent(f"""\
                        Skipping test since deterministic mode is required for
                        non-trivial models, but deterministic mode isn't compatible with deepspeed
                        zero stage {zero_stage}"""))
        composer_trainer_hparams.deepspeed_config = {"zero_optimization": {"stage": zero_stage}}

    checkpoint_a_folder = str(tmp_path / "first")
    composer_trainer_hparams.save_folder = checkpoint_a_folder
    composer_trainer_hparams.save_interval = save_interval
    composer_trainer_hparams.seed = seed

    if resume_file.startswith("ba"):
        composer_trainer_hparams.eval_interval = "1ba"
    if resume_file.startswith("ep"):
        composer_trainer_hparams.eval_interval = "1ep"

    second_trainer_hparams = copy.deepcopy(composer_trainer_hparams)
    first_trainer = _test_checkpoint_trainer(composer_trainer_hparams)
    save_interval_time = Time.from_timestring(save_interval)
    if save_interval_time.unit == TimeUnit.EPOCH:
        expected_num_checkpoints = ((num_epochs - 1) // save_interval_time.value) + 1
    else:
        expected_num_checkpoints = (
            (composer_trainer_hparams.train_subset_num_batches * num_epochs - 1) // save_interval_time.value) + 1
    checkpoint_saver = None
    for callback in first_trainer.state.callbacks:
        if isinstance(callback, CheckpointSaver):
            checkpoint_saver = callback
    assert checkpoint_saver is not None
    assert len(checkpoint_saver.saved_checkpoints) == expected_num_checkpoints

    rank_to_checkpoint_a_folder = dist.all_gather_object(os.path.abspath(checkpoint_a_folder))

    checkpoint_to_resume_filepath = os.path.join(rank_to_checkpoint_a_folder[0], resume_file)
    first_trainer_final_checkpoint_filepath = os.path.join(rank_to_checkpoint_a_folder[0], final_checkpoint)

    # Move the resume and final file to the rank 0 folder
    try:
        rank_checkpoint_filepath = os.path.join(checkpoint_a_folder, resume_file.format(rank=dist.get_global_rank()))
        shutil.copy2(rank_checkpoint_filepath,
                     checkpoint_to_resume_filepath.format(rank=dist.get_global_rank()),
                     follow_symlinks=True)
    except (shutil.SameFileError, FileNotFoundError):
        pass

    try:
        rank_checkpoint_filepath = os.path.join(checkpoint_a_folder,
                                                final_checkpoint.format(rank=dist.get_global_rank()))
        shutil.copy2(rank_checkpoint_filepath,
                     first_trainer_final_checkpoint_filepath.format(rank=dist.get_global_rank()),
                     follow_symlinks=True)
    except (shutil.SameFileError, FileNotFoundError):
        pass

    checkpoint_b_folder = os.path.join(rank_to_checkpoint_a_folder[0], "second")

    second_trainer_hparams.save_folder = checkpoint_b_folder
    second_trainer_hparams.load_path = checkpoint_to_resume_filepath
    second_trainer_hparams.load_weights_only = False
    second_trainer_hparams.load_strict_model_weights = False

    _test_checkpoint_trainer(second_trainer_hparams)
    second_trainer_final_checkpoint_filepath = os.path.join(checkpoint_b_folder, final_checkpoint)

    assert_checkpoints_equivalent(
        checkpoint_file_a=first_trainer_final_checkpoint_filepath,
        checkpoint_file_b=second_trainer_final_checkpoint_filepath,
    )


def _test_checkpoint_trainer(trainer_hparams: TrainerHparams):
    trainer = trainer_hparams.initialize_object()
    trainer.fit()
    _validate_events_called_expected_number_of_times(trainer, ensure_time(trainer_hparams.eval_interval,
                                                                          TimeUnit.EPOCH))
    return trainer


def _validate_events_called_expected_number_of_times(trainer: Trainer, eval_interval: Time):
    state = trainer.state
    assert state.dataloader_label == "train"
    assert state.dataloader_len is not None
    assert state.max_duration is not None
    assert state.max_duration.unit == TimeUnit.EPOCH
    num_epochs = state.max_duration.value
    num_total_steps = num_epochs * int(state.dataloader_len)
    num_total_microbatches = num_total_steps * state.grad_accum
    num_evals = 0
    if eval_interval.unit == TimeUnit.BATCH:
        num_evals = num_total_steps // int(eval_interval)
    if eval_interval.unit == TimeUnit.EPOCH:
        num_evals = num_epochs // int(eval_interval)

    assert trainer.state.evaluators is not None
    for evaluator in trainer.state.evaluators:
        assert evaluator.dataloader is not None
    assert trainer.state.evaluators[0].subset_num_batches != -1
    assert trainer.state.evaluators[0].subset_num_batches is not None
    num_eval_steps = num_evals * trainer.state.evaluators[0].subset_num_batches * len(trainer.state.evaluators)

    event_to_num_expected_invocations = {
        Event.INIT: 1,
        Event.EPOCH_START: num_epochs,
        Event.BATCH_START: num_total_steps,
        Event.AFTER_DATALOADER: num_total_steps,
        Event.BEFORE_FORWARD: num_total_microbatches,
        Event.AFTER_FORWARD: num_total_microbatches,
        Event.BEFORE_LOSS: num_total_microbatches,
        Event.AFTER_LOSS: num_total_microbatches,
        Event.BEFORE_BACKWARD: num_total_microbatches,
        Event.AFTER_BACKWARD: num_total_microbatches,
        Event.BEFORE_TRAIN_BATCH: num_total_steps,
        Event.AFTER_TRAIN_BATCH: num_total_steps,
        Event.BATCH_END: num_total_steps,
        Event.BATCH_CHECKPOINT: num_total_steps,
        Event.EPOCH_END: num_epochs,
        Event.EPOCH_CHECKPOINT: num_epochs,
        Event.EVAL_START: num_evals,
        Event.EVAL_BATCH_START: num_eval_steps,
        Event.EVAL_BEFORE_FORWARD: num_eval_steps,
        Event.EVAL_AFTER_FORWARD: num_eval_steps,
        Event.EVAL_BATCH_END: num_eval_steps,
        Event.EVAL_END: num_evals,
    }

    for callback in trainer.state.callbacks:
        if isinstance(callback, EventCounterCallback):
            for event, expected in event_to_num_expected_invocations.items():
                actual = callback.event_to_num_calls[event]
                assert expected == actual, f"Event {event} expected to be called {expected} times, but instead it was called {actual} times"
            return
    assert False, "EventCounterCallback not found in callbacks"<|MERGE_RESOLUTION|>--- conflicted
+++ resolved
@@ -28,16 +28,10 @@
 from composer.trainer.trainer import Trainer
 from composer.trainer.trainer_hparams import TrainerHparams
 from composer.utils import dist, is_tar
-<<<<<<< HEAD
 from composer.utils.iter_helpers import ensure_tuple
-from composer.utils.object_store_hparams import ObjectStoreHparams
+from composer.utils.libcloud_object_store_hparams import LibcloudObjectStoreHparams
 from tests.common import (EventCounterCallback, configure_dataset_hparams_for_synthetic,
                           configure_model_hparams_for_synthetic, deep_compare, device)
-=======
-from composer.utils.object_store import LibcloudObjectStoreHparams
-from tests.common import (EventCounterCallback, EventCounterCallbackHparams, assert_state_equivalent,
-                          configure_dataset_hparams_for_synthetic, configure_model_hparams_for_synthetic, deep_compare)
->>>>>>> 356ac437
 
 
 class DummyStatefulCallback(Callback):
@@ -231,7 +225,6 @@
     if use_object_store:
         remote_dir = str(tmp_path / "object_store")
         os.makedirs(remote_dir, exist_ok=True)
-<<<<<<< HEAD
         for hparams in [composer_trainer_hparams, second_trainer_hparams]:
             object_store_logger = ObjectStoreLogger(
                 provider="local",
@@ -245,22 +238,6 @@
             )
             hparams.loggers = [object_store_logger]
 
-=======
-        monkeypatch.setenv("OBJECT_STORE_KEY", remote_dir)  # for the local option, the key is the path
-        provider = "local"
-        container = "."
-        object_store_hparams = LibcloudObjectStoreHparams(
-            provider=provider,
-            container=container,
-            key_environ="OBJECT_STORE_KEY",
-        )
-        object_store_logger_hparams = ObjectStoreLoggerHparams(
-            object_store_hparams=object_store_hparams,
-            num_concurrent_uploads=1,
-            use_procs=use_procs,
-        )
-        composer_trainer_hparams.loggers = [object_store_logger_hparams]
->>>>>>> 356ac437
     _test_checkpoint_trainer(composer_trainer_hparams)
 
     # Create checkpoint in seperate folder to load. Optionally delete original checkpoint by moving it.
@@ -369,14 +346,9 @@
     remote_dir = str(tmp_path / "object_store")
     os.makedirs(remote_dir, exist_ok=True)
     provider = "local"
-<<<<<<< HEAD
     container = '.'
     monkeypatch.setenv("OBJECT_STORE_KEY", remote_dir)  # for the local option, the key is the path
-    object_store_hparams = ObjectStoreHparams(
-=======
-    container = "."
     object_store_hparams = LibcloudObjectStoreHparams(
->>>>>>> 356ac437
         provider=provider,
         container=container,
         key_environ="OBJECT_STORE_KEY",
