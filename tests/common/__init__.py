--- conflicted
+++ resolved
@@ -7,12 +7,7 @@
 from tests.common.compare import deep_compare
 from tests.common.datasets import (RandomClassificationDataset, RandomClassificationDatasetHparams, RandomImageDataset,
                                    configure_dataset_hparams_for_synthetic)
-<<<<<<< HEAD
 from tests.common.events import EventCounterCallback
-from tests.common.hparams import assert_is_constructable_from_yaml, assert_registry_contains_entry
-=======
-from tests.common.events import EventCounterCallback, EventCounterCallbackHparams
->>>>>>> 66a8b60d
 from tests.common.markers import device, world_size
 from tests.common.models import (SimpleConvModel, SimpleConvModelHparams, SimpleModel, SimpleModelHparams,
                                  configure_model_hparams_for_synthetic)
