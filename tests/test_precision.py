--- conflicted
+++ resolved
@@ -11,11 +11,7 @@
 import composer
 from composer.core import Precision
 from composer.datasets.hparams import SyntheticHparamsMixin
-<<<<<<< HEAD
 from composer.trainer.trainer_hparams import TrainerHparams
-=======
-from composer.trainer import TrainerHparams
->>>>>>> 66a8b60d
 
 
 def run_and_measure_memory(precision: Precision) -> int:
@@ -24,10 +20,6 @@
     hparams.train_subset_num_batches = 1
     hparams.eval_interval = "0ep"
     assert isinstance(hparams, TrainerHparams)
-<<<<<<< HEAD
-    assert hparams.device == 'gpu'
-=======
->>>>>>> 66a8b60d
     hparams.precision = precision
     hparams.dataloader.num_workers = 0
     hparams.dataloader.persistent_workers = False
