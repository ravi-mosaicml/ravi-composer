# Copyright 2022 MosaicML Composer authors
# SPDX-License-Identifier: Apache-2.0

import copy
import os
<<<<<<< HEAD
from typing import Any, Callable, Dict, Optional
=======
import pathlib
from typing import Optional
>>>>>>> a7cf4382

import pytest
import torch
from torch.utils.data import DataLoader, Dataset

from composer import Trainer
from composer.core.algorithm import Algorithm
from composer.models.base import ComposerModel
from tests.algorithms.algorithm_settings import get_algorithm_parametrization
from tests.common import deep_compare, device


@pytest.mark.timeout(180)
@device('gpu')
@pytest.mark.parametrize(
    "seed,save_interval,save_filename,resume_file,final_checkpoint",
    [
        [None, "1ep", "ep{epoch}-rank{rank}", "ep2-rank{rank}", "latest-rank{rank}"
        ],  # test randomized seed saving and symlinking
        [42, "1ep", "ep{epoch}-rank{rank}", "ep3-rank{rank}", "ep5-rank{rank}"],  # test save at epoch end
    ],
)
@pytest.mark.parametrize("alg_cls,alg_kwargs,model,dataset", get_algorithm_parametrization())
def test_algorithm_resumption(
    algorithm: str,
    device,
    seed: Optional[int],
    save_interval: int,
    save_filename: str,
    resume_file: str,
    final_checkpoint: str,
<<<<<<< HEAD
    tmpdir: py.path.local,
    alg_cls: Callable[..., Algorithm],
    alg_kwargs: Dict[str, Any],
    model: ComposerModel,
    dataset: Dataset,
):
    folder1 = os.path.join(tmpdir, 'folder1')
    folder2 = os.path.join(tmpdir, 'folder2')
=======
    tmp_path: pathlib.Path,
):
    if algorithm in ('no_op_model', 'scale_schedule'):
        pytest.skip('stub algorithms')

    if algorithm in ('cutmix, mixup, label_smoothing'):
        # see: https://github.com/mosaicml/composer/issues/362
        pytest.importorskip("torch", minversion="1.10", reason="Pytorch 1.10 required.")

    if algorithm in ('layer_freezing', 'swa'):
        pytest.xfail('Known issues')

    setting = get_settings(algorithm)
    if setting is None:
        pytest.xfail('No setting provided in algorithm_settings.')

    folder1 = os.path.join(tmp_path, 'folder1')
    folder2 = os.path.join(tmp_path, 'folder2')
>>>>>>> a7cf4382

    copied_model = copy.deepcopy(model)  # copy the model so the params will start from the same point

    config = {
        'algorithms': alg_cls(**alg_kwargs),
        'model': model,
        'train_dataloader': DataLoader(dataset=dataset, batch_size=4),
        'max_duration': '5ep',
        'device': device,
        'save_filename': save_filename,
        'save_folder': folder1,
        'save_interval': save_interval,
        'train_subset_num_batches': 2,
    }

    # train model once, saving checkpoints every epoch
    trainer1 = Trainer(**config)
    trainer1.fit()

    # create second trainer, load an intermediate checkpoint
    # and continue training

    config.update({
        'model': copied_model,
        'save_folder': folder2,
        'load_path': os.path.join(folder1, resume_file),
        'load_weights_only': False,
        'load_strict': False,
    })
    trainer2 = Trainer(**config)
    trainer2.fit()

    # check that the checkpoints are equal
    _assert_checkpoints_equal(
        file1=os.path.join(folder1, final_checkpoint.format(rank=0)),
        file2=os.path.join(folder2, final_checkpoint.format(rank=0)),
    )

    # check that different epoch checkpoints are _not_ equal
    # this ensures that the model weights are being updated.
    with pytest.raises(AssertionError):
        _assert_model_weights_equal(
            file1=os.path.join(folder1, save_filename.format(epoch=4, rank=0)),
            file2=os.path.join(folder1, final_checkpoint.format(rank=0)),
        )


def _assert_checkpoints_equal(file1, file2):
    checkpoint1 = torch.load(file1)
    checkpoint2 = torch.load(file2)

    # compare rng
    deep_compare(checkpoint1['rng'], checkpoint2['rng'])

    # compare state
    deep_compare(checkpoint1['state'], checkpoint2['state'])


def _assert_model_weights_equal(file1, file2):
    checkpoint1 = torch.load(file1)
    checkpoint2 = torch.load(file2)

    deep_compare(checkpoint1['state']['model'], checkpoint2['state']['model'])<|MERGE_RESOLUTION|>--- conflicted
+++ resolved
@@ -3,12 +3,8 @@
 
 import copy
 import os
-<<<<<<< HEAD
+import pathlib
 from typing import Any, Callable, Dict, Optional
-=======
-import pathlib
-from typing import Optional
->>>>>>> a7cf4382
 
 import pytest
 import torch
@@ -40,35 +36,14 @@
     save_filename: str,
     resume_file: str,
     final_checkpoint: str,
-<<<<<<< HEAD
-    tmpdir: py.path.local,
+    tmp_path: pathlib.Path,
     alg_cls: Callable[..., Algorithm],
     alg_kwargs: Dict[str, Any],
     model: ComposerModel,
     dataset: Dataset,
 ):
-    folder1 = os.path.join(tmpdir, 'folder1')
-    folder2 = os.path.join(tmpdir, 'folder2')
-=======
-    tmp_path: pathlib.Path,
-):
-    if algorithm in ('no_op_model', 'scale_schedule'):
-        pytest.skip('stub algorithms')
-
-    if algorithm in ('cutmix, mixup, label_smoothing'):
-        # see: https://github.com/mosaicml/composer/issues/362
-        pytest.importorskip("torch", minversion="1.10", reason="Pytorch 1.10 required.")
-
-    if algorithm in ('layer_freezing', 'swa'):
-        pytest.xfail('Known issues')
-
-    setting = get_settings(algorithm)
-    if setting is None:
-        pytest.xfail('No setting provided in algorithm_settings.')
-
     folder1 = os.path.join(tmp_path, 'folder1')
     folder2 = os.path.join(tmp_path, 'folder2')
->>>>>>> a7cf4382
 
     copied_model = copy.deepcopy(model)  # copy the model so the params will start from the same point
 
