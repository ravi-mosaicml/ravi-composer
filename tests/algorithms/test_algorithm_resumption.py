--- conflicted
+++ resolved
@@ -11,11 +11,7 @@
 from torch.utils.data import DataLoader
 
 from composer import Algorithm, Trainer
-<<<<<<< HEAD
-from composer.algorithms import SAM, Factorize, LayerFreezing, SqueezeExcite, StochasticDepth
-=======
 from composer.algorithms import SAM, BlurPool, Factorize, LayerFreezing, SqueezeExcite, StochasticDepth
->>>>>>> f1862b8e
 from tests.algorithms.algorithm_settings import get_alg_dataset, get_alg_kwargs, get_alg_model, get_algs_with_marks
 from tests.common import deep_compare
 
@@ -38,11 +34,7 @@
     if alg_cls is LayerFreezing:
         pytest.xfail('Known issues')
 
-<<<<<<< HEAD
-    if alg_cls in (SAM, SqueezeExcite, StochasticDepth, Factorize):
-=======
     if alg_cls in (SAM, SqueezeExcite, StochasticDepth, Factorize, BlurPool):
->>>>>>> f1862b8e
         pytest.xfail('Incompatible with optimizers that store state, e.g. Adam.')
 
     optimizer = torch.optim.Adam(model.parameters(), lr=0.01)
