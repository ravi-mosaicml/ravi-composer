"""
Tests a variety of export options with our surgery methods applied, including
torchscript, torch.fx, and ONNX.
"""
import os
import pathlib
from typing import Any, Callable, Dict, Type

import pytest
import torch
import torch.fx

from composer.algorithms.blurpool.blurpool import BlurPool
from composer.algorithms.channels_last.channels_last import ChannelsLast
from composer.algorithms.factorize.factorize import Factorize
from composer.algorithms.ghost_batchnorm.ghost_batchnorm import GhostBatchNorm
from composer.algorithms.squeeze_excite.squeeze_excite import SqueezeExcite
from composer.algorithms.stochastic_depth.stochastic_depth import StochasticDepth
from composer.core.algorithm import Algorithm
from composer.core.types import Dataset
from composer.functional import (apply_blurpool, apply_channels_last, apply_factorization, apply_ghost_batchnorm,
                                 apply_squeeze_excite, apply_stochastic_depth)
from composer.models.base import ComposerModel
from tests.algorithms.algorithm_settings import get_algorithm_parametrization

algo_kwargs = {
    apply_stochastic_depth: {
        'stochastic_method': 'block',
        'target_layer_name': 'ResNetBottleneck'
    },
    apply_ghost_batchnorm: {
        'ghost_batch_size': 2
    }
}


@pytest.fixture
def input():
    # input batch to ComposerModel is (input, target) tuple
    return (torch.rand(4, 3, 112, 112), torch.Tensor())


alg_class_parameterization = [
    x for x in get_algorithm_parametrization()
    if x.values[0] in (BlurPool, Factorize, GhostBatchNorm, SqueezeExcite, StochasticDepth, ChannelsLast)
]

# <--- torchscript export --->


def get_surgery_method(alg_cls: Type[Algorithm]) -> Callable:
    if alg_cls is BlurPool:
        return apply_blurpool
    if alg_cls is Factorize:
        return apply_factorization
    if alg_cls is GhostBatchNorm:
        return apply_ghost_batchnorm
    if alg_cls is SqueezeExcite:
        return apply_squeeze_excite
    if alg_cls is StochasticDepth:
        return apply_stochastic_depth
    if alg_cls is ChannelsLast:
        return apply_channels_last
    raise ValueError(f"Unknown algorithm class {alg_cls}")


@pytest.mark.timeout(10)
@pytest.mark.parametrize("alg_cls,alg_kwargs,model,dataset", alg_class_parameterization)
def test_surgery_torchscript_train(
    input: Any,
    alg_cls: Type[Algorithm],
    alg_kwargs: Dict[str, Any],
    model: ComposerModel,
    dataset: Dataset,
):
    """Tests torchscript model in train mode."""
    del dataset  # unused

    if alg_cls in (Factorize, GhostBatchNorm, StochasticDepth):
        pytest.xfail("Unsupported")

    surgery_method = get_surgery_method(alg_cls)

    alg_kwargs = algo_kwargs.get(surgery_method, alg_kwargs)

    surgery_method(model, **alg_kwargs)

    scripted_func = torch.jit.script(model)
    scripted_func.train()  # type: ignore (third-party)
    model.train()
    torch.testing.assert_allclose(scripted_func(input), model(input))  # type: ignore (third-party)


@pytest.mark.timeout(10)
@pytest.mark.parametrize("alg_cls,alg_kwargs,model,dataset", alg_class_parameterization)
def test_surgery_torchscript_eval(
    input: Any,
    alg_cls: Type[Algorithm],
    alg_kwargs: Dict[str, Any],
    model: ComposerModel,
    dataset: Dataset,
):
    """Tests torchscript model in eval mode."""
    del dataset  # unused

    if alg_cls is Factorize:
        pytest.xfail("Unsupported")

    surgery_method = get_surgery_method(alg_cls)

    alg_kwargs = algo_kwargs.get(surgery_method, alg_kwargs)

    surgery_method(model, **alg_kwargs)

    scripted_func = torch.jit.script(model)
    scripted_func.eval()  # type: ignore (third-party)
    model.eval()
    torch.testing.assert_allclose(scripted_func(input), model(input))  # type: ignore (third-party)


# <--- torch.fx export --->


@pytest.mark.timeout(10)
@pytest.mark.parametrize("alg_cls,alg_kwargs,model,dataset", alg_class_parameterization)
def test_surgery_torchfx_eval(
    input: Any,
    alg_cls: Type[Algorithm],
    alg_kwargs: Dict[str, Any],
    model: ComposerModel,
    dataset: Dataset,
):
    """Tests torch.fx model in eval mode."""
    del dataset  # unused

    surgery_method = get_surgery_method(alg_cls)

    if alg_cls in (BlurPool, GhostBatchNorm):
        pytest.xfail("Control flow")

    alg_kwargs = algo_kwargs.get(surgery_method, alg_kwargs)

    surgery_method(model, **alg_kwargs)

    model.eval()

    traced_func = torch.fx.symbolic_trace(model)
    torch.testing.assert_allclose(traced_func(input), model(input))  # type: ignore (third-party)


# <--- onnx export --->


@pytest.mark.timeout(10)
@pytest.mark.parametrize("alg_cls,alg_kwargs,model,dataset", alg_class_parameterization)
@pytest.mark.filterwarnings(
<<<<<<< HEAD
    r"ignore:Converting a tensor to a Python boolean might cause the trace to be incorrect:torch.jit._trace.TracerWarning"
)
def test_surgery_onnx(
    input: Any,
    alg_cls: Type[Algorithm],
    alg_kwargs: Dict[str, Any],
    model: ComposerModel,
    dataset: Dataset,
    tmp_path: pathlib.Path,
):
=======
    r"ignore:Converting a tensor to a Python .* might cause the trace to be incorrect:torch.jit._trace.TracerWarning")
def test_surgery_onnx(name, surgery_method, input, tmp_path):
>>>>>>> 58f13833
    """Tests onnx export and runtime"""
    del dataset  # unused
    pytest.importorskip("onnx")
    import onnx  # type: ignore
    import onnxruntime as ort  # type: ignore

    surgery_method = get_surgery_method(alg_cls)

    alg_kwargs = algo_kwargs.get(surgery_method, alg_kwargs)

    surgery_method(model, **alg_kwargs)
    model.eval()

    onnx_path = os.path.join(tmp_path, "model.onnx")
    torch.onnx.export(
        model,
        (input,),
        onnx_path,
        input_names=["input"],
        output_names=["output"],
    )

    # check onnx model
    onnx_model = onnx.load(onnx_path)
    onnx.checker.check_model(onnx_model)

    # run inference
    ort_session = ort.InferenceSession(onnx_path)
    outputs = ort_session.run(
        None,
        {'input': input[0].numpy()},
    )

    torch.testing.assert_allclose(
        outputs[0],
        model(input),
        rtol=1e-4,  # lower tolerance for ONNX
        atol=1e-3,  # lower tolerance for ONNX
    )  # type: ignore (third-party)<|MERGE_RESOLUTION|>--- conflicted
+++ resolved
@@ -154,9 +154,7 @@
 @pytest.mark.timeout(10)
 @pytest.mark.parametrize("alg_cls,alg_kwargs,model,dataset", alg_class_parameterization)
 @pytest.mark.filterwarnings(
-<<<<<<< HEAD
-    r"ignore:Converting a tensor to a Python boolean might cause the trace to be incorrect:torch.jit._trace.TracerWarning"
-)
+    r"ignore:Converting a tensor to a Python .* might cause the trace to be incorrect:torch.jit._trace.TracerWarning")
 def test_surgery_onnx(
     input: Any,
     alg_cls: Type[Algorithm],
@@ -165,10 +163,6 @@
     dataset: Dataset,
     tmp_path: pathlib.Path,
 ):
-=======
-    r"ignore:Converting a tensor to a Python .* might cause the trace to be incorrect:torch.jit._trace.TracerWarning")
-def test_surgery_onnx(name, surgery_method, input, tmp_path):
->>>>>>> 58f13833
     """Tests onnx export and runtime"""
     del dataset  # unused
     pytest.importorskip("onnx")
