# Copyright 2021 MosaicML. All Rights Reserved.

"""Central components used by other modules.

Central parts of composer such as :class:`~.engine.Engine`, base class for critical components such as
:class:`~.algorithm.Algorithm` and :class:`~.callback.Callback` and other useful functionality such as
:class:`~.logger.Logger` and :class:`~.time.Timestamp` are implemented under core.
"""

<<<<<<< HEAD
from composer.core.algorithm import Algorithm
from composer.core.callback import Callback
from composer.core.data_spec import DataSpec, ensure_data_spec
from composer.core.engine import Engine, Trace
from composer.core.evaluator import Evaluator, ensure_evaluator
from composer.core.event import Event
from composer.core.precision import Precision
from composer.core.state import State
from composer.core.time import Time, Timer, Timestamp, TimeUnit, ensure_time

__all__ = [
    "Algorithm",
    "Callback",
    "DataSpec",
    "ensure_data_spec",
    "Engine",
    "Trace",
    "Evaluator",
    "Event",
    "Precision",
    "State",
    "Time",
    "Timer",
    "Timestamp",
    "TimeUnit",
    "ensure_time",
    "ensure_evaluator",
]
=======
from composer.core.algorithm import Algorithm as Algorithm
from composer.core.callback import Callback as Callback
from composer.core.data_spec import DataSpec as DataSpec
from composer.core.engine import Engine as Engine
from composer.core.engine import Trace as Trace
from composer.core.evaluator import Evaluator as Evaluator
from composer.core.event import Event as Event
from composer.core.precision import Precision as Precision
from composer.core.state import State as State
from composer.core.time import Time as Time
from composer.core.time import Timestamp as Timestamp
from composer.core.time import TimeUnit as TimeUnit
>>>>>>> 16fe2e8b
<|MERGE_RESOLUTION|>--- conflicted
+++ resolved
@@ -7,7 +7,6 @@
 :class:`~.logger.Logger` and :class:`~.time.Timestamp` are implemented under core.
 """
 
-<<<<<<< HEAD
 from composer.core.algorithm import Algorithm
 from composer.core.callback import Callback
 from composer.core.data_spec import DataSpec, ensure_data_spec
@@ -16,7 +15,7 @@
 from composer.core.event import Event
 from composer.core.precision import Precision
 from composer.core.state import State
-from composer.core.time import Time, Timer, Timestamp, TimeUnit, ensure_time
+from composer.core.time import Time, Timestamp, TimeUnit, ensure_time
 
 __all__ = [
     "Algorithm",
@@ -30,23 +29,8 @@
     "Precision",
     "State",
     "Time",
-    "Timer",
     "Timestamp",
     "TimeUnit",
     "ensure_time",
     "ensure_evaluator",
-]
-=======
-from composer.core.algorithm import Algorithm as Algorithm
-from composer.core.callback import Callback as Callback
-from composer.core.data_spec import DataSpec as DataSpec
-from composer.core.engine import Engine as Engine
-from composer.core.engine import Trace as Trace
-from composer.core.evaluator import Evaluator as Evaluator
-from composer.core.event import Event as Event
-from composer.core.precision import Precision as Precision
-from composer.core.state import State as State
-from composer.core.time import Time as Time
-from composer.core.time import Timestamp as Timestamp
-from composer.core.time import TimeUnit as TimeUnit
->>>>>>> 16fe2e8b
+]