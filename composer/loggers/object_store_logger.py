--- conflicted
+++ resolved
@@ -313,22 +313,11 @@
         overwrite: bool = False,
         progress_bar: bool = True,
     ):
-<<<<<<< HEAD
-        object_store = _build_object_store(self.object_store_cls, self.object_store_kwargs)
-        get_file(
-            path=artifact_name,
-            destination=destination,
-            object_store=object_store,
-            overwrite=overwrite,
-            progress_bar=progress_bar,
-        )
-=======
         get_file(path=artifact_name,
                  destination=destination,
                  object_store=self.object_store,
-                 chunk_size=chunk_size,
+                 overwrite=overwrite,
                  progress_bar=progress_bar)
->>>>>>> 49cc9977
 
     def post_close(self):
         # Cleaning up on post_close to ensure that all artifacts are uploaded
