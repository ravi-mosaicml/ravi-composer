--- conflicted
+++ resolved
@@ -69,13 +69,13 @@
 import itertools
 import logging
 import pathlib
-import sys
 import textwrap
 import warnings
 from typing import Any, Callable, ContextManager, Dict, Iterable, List, Optional, Sequence, TextIO, Tuple, Union, cast
 
 import torch
 import torch.distributed
+import torch.utils.data
 from torch.cuda.amp.grad_scaler import GradScaler
 from torch.nn.parallel import DistributedDataParallel
 from torch.utils.data import DataLoader, DistributedSampler
@@ -192,7 +192,7 @@
     return compiled_schedulers
 
 
-def _unpack_dataloader(dataloader: Union[DataSpec, DataLoader, dict]) -> DataSpec:
+def _unpack_dataloader(dataloader: Union[DataSpec, Iterable, dict]) -> DataSpec:
     if isinstance(dataloader, dict):
         # treat as kwargs for DataSpec
         dataloader = DataSpec(**dataloader)
@@ -200,9 +200,8 @@
         dataloader = DataSpec(dataloader)
 
     data_spec = dataloader
-    unwrapped_data_loader = unwrap_data_loader(data_spec.dataloader)
-    if isinstance(unwrapped_data_loader, torch.utils.data.DataLoader):
-        if unwrapped_data_loader._iterator is not None:
+    if isinstance(data_spec.dataloader, torch.utils.data.DataLoader):
+        if data_spec.dataloader._iterator is not None:
             raise ValueError(
                 textwrap.dedent("""\
                 The `train_dataloader` has an active iterator. This could occur
@@ -355,8 +354,6 @@
 
         profiler = Profiler(state=state, trace_handlers=ensure_tuple(prof_trace_handlers), schedule=prof_schedule)
 
-        profiler_callbacks.append(DataLoaderProfiler())
-
         if sys_prof_cpu or sys_prof_memory or sys_prof_disk or sys_prof_net:
             profiler_callbacks.append(
                 SystemProfiler(profile_cpu=sys_prof_cpu,
@@ -392,11 +389,7 @@
             with Composer.
 
             .. seealso:: :mod:`composer.models` for models built into Composer.
-<<<<<<< HEAD
-        train_dataloader (DataLoader | DataSpec | dict, optional): The :class:`.DataLoader`, :class:`.DataSpec`,
-=======
         train_dataloader (Iterable, DataSpec, or dict, optional): The dataloader, :class:`.DataSpec`,
->>>>>>> 9d01e57c
             or dict of :class:`.DataSpec` kwargs for the training data. In order to specify custom
             preprocessing steps on each data batch, specify a :class:`.DataSpec` instead of a dataloader.
             It is recommended that the dataloader, whether specified directly or as part of a :class:`.DataSpec`,
@@ -427,13 +420,6 @@
             key (which defaults to ``'train'``).
         max_duration (Time | str | int, optional): The maximum duration to train. Can be an integer, which will be
             interpreted to be epochs, a str (e.g. ``1ep``, or ``10ba``), or a :class:`.Time` object.
-<<<<<<< HEAD
-=======
-        eval_dataloader (Iterable | DataSpec | Evaluator | Sequence[Evaluator], optional): The dataloader,
-            :class:`.DataSpec`, :class:`.Evaluator`, or sequence of evaluators for the evaluation data.
-            It is recommended that the dataloader, whether specified directly or as part of a :class:`.DataSpec`
-            or :class:`.Evaluator`, should be a :class:`torch.utils.data.DataLoader`.
->>>>>>> 9d01e57c
 
             If ``max_duration`` is not specified when constructing the trainer, it must be specified when invoking
             :meth:`.Trainer.fit`.
@@ -450,45 +436,6 @@
             (default: ``None``).
 
             .. seealso:: :mod:`composer.optim.scheduler` for the different schedulers built into Composer.
-<<<<<<< HEAD
-=======
-        device (str or Device, optional): The device to use for training. Either ``cpu`` or ``gpu``.
-            (default: ``cpu``)
-        grad_accum (Union[int, str], optional): The number of microbatches to split a per-device batch into. Gradients
-            are summed over the microbatches per device. If set to ``auto``, dynamically increases grad_accum
-            if microbatch is too large for GPU. (default: ``1``)
-
-            .. note:: This is implemented by taking the batch yielded by the ``train_dataloader`` and splitting
-                it into ``grad_accum`` sections. Each section is of size ``train_dataloader // grad_accum``.
-                If the batch size of the dataloader is not divisible by ``grad_accum``,
-                then the last section will be of size ``batch_size % grad_accum``.
-        grad_clip_norm (float, optional): The norm to clip gradient magnitudes to. Set to ``None`` for no gradient
-            clipping. (default: ``None``)
-        eval_interval (int | str | Time | (State, Event) -> bool, optional): An integer, which will be
-            interpreted to be epochs, a str (e.g. ``1ep``, or ``10ba``), a :class:`.Time` object, or a callable.
-            Defaults to ``1`` (evaluate every epoch).
-
-            If an integer (in epochs), :class:`.Time` string, or :class:`.Time` instance, the evaluator will be run
-            with this frequency. :class:`.Time` strings or :class:`.Time` instances must have units of
-            :attr:`.TimeUnit.BATCH` or :attr:`.TimeUnit.EPOCH`.
-
-            Set to ``0`` to disable evaluation.
-
-            If a callable, it should take two arguments (:class:`.State`, :class:`.Event`) and return a bool
-            representing whether the evaluator should be invoked. The event will be either :attr:`.Event.BATCH_END`
-            or :attr:`.Event.EPOCH_END`.
-
-            This ``eval_interval`` will apply to any :class:`.Evaluator` in ``eval_dataloader`` that does not specify
-            an ``eval_interval`` or if a dataloader is passed in directly. This parameter has no effect if
-            ``eval_dataloader`` is not specified.
-        compute_training_metrics (bool, optional): ``True`` to compute metrics on training data and ``False`` to not.
-            (default: ``False``)
-        precision (str or Precision, optional): Numerical precision to use for training. One of ``fp32``, ``fp16``
-            or ``amp`` (recommended). (default: ``Precision.FP32``)
-
-            .. note::
-                ``fp16`` only works if ``deepspeed_config`` is also provided.
->>>>>>> 9d01e57c
         scale_schedule_ratio (float, optional): Ratio by which to scale the training duration and learning rate
             schedules. (default: ``1.0``)
 
@@ -522,23 +469,23 @@
             :class:`.Evaluator`. If a :class:`.DataSpec` or :class:`.DataLoader` is passed in, then all
             metrics returned by ``model.metrics()`` will be used during evaluation.
             ``None`` results in no evaluation. (default: ``None``)
-        eval_interval (Time | int | str | (State, Event) -> bool, optional): An integer (in epochs),
-            :class:`.Time` string or instance, or a callable that takes the (:class:`.State`, :class:`.Event`) and
-            returns whether to evaluate the evaluator. Defaults to ``1`` (evaluate every epoch).
-
-            If an integer (in epochs) or :class:`.Time` string or instance, the evaluator will be run
+        eval_interval (int | str | Time | (State, Event) -> bool, optional): An integer, which will be
+            interpreted to be epochs, a str (e.g. ``1ep``, or ``10ba``), a :class:`.Time` object, or a callable.
+            Defaults to ``1`` (evaluate every epoch).
+
+            If an integer (in epochs), :class:`.Time` string, or :class:`.Time` instance, the evaluator will be run
             with this frequency. :class:`.Time` strings or :class:`.Time` instances must have units of
             :attr:`.TimeUnit.BATCH` or :attr:`.TimeUnit.EPOCH`.
 
             Set to ``0`` to disable evaluation.
 
-            If a callable, it will be called with the training :class:`.State` and :attr:`.Event.BATCH_END` or
-            :attr:`.Event.EPOCH_END`, depending on when the evaluation runs. The callable should return a bool
-            representing whether the evaluator should be invoked.
+            If a callable, it should take two arguments (:class:`.State`, :class:`.Event`) and return a bool
+            representing whether the evaluator should be invoked. The event will be either :attr:`.Event.BATCH_END`
+            or :attr:`.Event.EPOCH_END`.
 
             This ``eval_interval`` will apply to any :class:`.Evaluator` in ``eval_dataloader`` that does not specify
             an ``eval_interval`` or if a dataloader is passed in directly. This parameter has no effect if
-            ``eval_dataloader`` not specified.
+            ``eval_dataloader`` is not specified.
         eval_subset_num_batches (int, optional): If specified, evaluate on this many batches. Defaults to ``-1``,
             which means to iterate over the entire dataloader.
 
@@ -838,10 +785,9 @@
         *,
         # The Model
         model: ComposerModel,
-<<<<<<< HEAD
 
         # Train Dataloader
-        train_dataloader: Optional[Union[DataLoader, DataSpec, Dict[str, Any]]] = None,
+        train_dataloader: Optional[Union[Iterable, DataSpec, Dict[str, Any]]] = None,
         train_dataloader_label: str = 'train',
         train_subset_num_batches: int = -1,
         compute_training_metrics: bool = False,
@@ -850,11 +796,6 @@
         max_duration: Optional[Union[int, str, Time]] = None,
 
         # Algorithms
-=======
-        train_dataloader: Union[Iterable, DataSpec],
-        max_duration: Union[int, str, Time],
-        eval_dataloader: Optional[Union[Iterable, DataSpec, Evaluator, Sequence[Evaluator]]] = None,
->>>>>>> 9d01e57c
         algorithms: Optional[Union[Algorithm, Sequence[Algorithm]]] = None,
 
         # Optimizers and Scheduling
@@ -865,7 +806,7 @@
         step_schedulers_every_batch: Optional[bool] = None,
 
         # Evaluators
-        eval_dataloader: Optional[Union[DataLoader, DataSpec, Evaluator, Sequence[Evaluator]]] = None,
+        eval_dataloader: Optional[Union[Iterable, DataSpec, Evaluator, Sequence[Evaluator]]] = None,
         eval_interval: Union[int, str, Time, Callable[[State, Event], bool]] = 1,
         eval_subset_num_batches: int = -1,
 
@@ -876,7 +817,7 @@
         progress_bar: bool = True,
         log_to_console: Optional[bool] = None,
         console_log_level: Union[LogLevel, str, Callable[[State, LogLevel], bool]] = LogLevel.EPOCH,
-        console_stream: Union[str, TextIO] = sys.stderr,
+        console_stream: Union[str, TextIO] = 'stderr',
 
         # Load Checkpoint
         load_path: Optional[str] = None,
@@ -959,39 +900,9 @@
         if deterministic_mode:
             reproducibility.configure_deterministic_mode()
 
-<<<<<<< HEAD
         # Precision
         if precision is None:
             precision = Precision.AMP if isinstance(device, DeviceGPU) else Precision.FP32
-=======
-        # some algorithms require specific settings
-        self._backwards_create_graph = any(map(lambda x: x.backwards_create_graph, ensure_tuple(algorithms)))
-        find_unused_parameters = any(map(lambda x: x.find_unused_parameters, ensure_tuple(algorithms)))
-        self._find_unused_parameters = find_unused_parameters
-
-        if ddp_sync_strategy is None:
-            self._ddp_sync_strategy = DDPSyncStrategy.SINGLE_AUTO_SYNC if not find_unused_parameters else DDPSyncStrategy.FORCED_SYNC
-        else:
-            self._ddp_sync_strategy = DDPSyncStrategy(ddp_sync_strategy)
-
-        if not isinstance(train_dataloader, DataSpec):
-            train_dataloader = DataSpec(train_dataloader)
-
-        self._train_data_spec = train_dataloader
-        if isinstance(self._train_data_spec.dataloader, DataLoader):
-            if self._train_data_spec.dataloader._iterator is not None:
-                raise ValueError(
-                    textwrap.dedent("""\
-                    The `train_dataloader` has an active iterator. This could occur
-                    if `persistent_workers=True` and the dataloader has already been iterated,
-                    or if the dataloader is mid-epoch. It is required that the training dataloader
-                    does not have an active iterator, so CPU dataset augmentations can be
-                    correctly inserted.
-
-                    To fix, please do not iterate over the dataloader before passing it into
-                    the trainer."""))
-
->>>>>>> 9d01e57c
         if isinstance(precision, str):
             precision = Precision(precision)
 
@@ -1018,7 +929,6 @@
             optimizers=optimizers,
         )
 
-<<<<<<< HEAD
         # Profiler
         self.state.profiler, profiler_callbacks = _unpack_profiler(
             state=self.state,
@@ -1041,76 +951,6 @@
             torch_prof_num_traces_to_keep=torch_prof_num_traces_to_keep,
         )
         self.state.callbacks.extend(profiler_callbacks)
-=======
-        pytorch_schedulers = [
-            scheduler for scheduler in ensure_tuple(schedulers) if isinstance(scheduler, PyTorchScheduler)
-        ]
-        if len(pytorch_schedulers) > 0:
-            if step_schedulers_every_batch is True:
-                log.info(
-                    textwrap.dedent(f"""\
-                    Schedulers are being steped every batch, as `step_schedulers_every_batch` is True.
-                    The trainer cannot automatically convert the parameters (e.g. step_size, T_max) of the
-                    PyTorch {type(pytorch_schedulers[0]).__name__} scheduler to be in terms of batches.
-                    Please ensure that the scheduler parameters are in terms of batches, not epochs.
-                    Alternatively, use a ComposerScheduler. For more information, see
-                    https://docs.mosaicml.com/en/v{composer.__version__}/trainer/schedulers.html.
-                    """))
-
-            if step_schedulers_every_batch is None:
-                # only if all schedulers are ComposerSchedulers, then we can step every batch by default
-                step_schedulers_every_batch = False
-
-            log.info(
-                textwrap.dedent(f"""\
-                Schedulers will be stepped every epoch because the Trainer was constructed with a PyTorch
-                {type(pytorch_schedulers[0]).__name__} scheduler. To step the schedulers every batch, adjust the
-                scheduler parameters (e.g. step_size, T_max) to be in terms of batches and set
-                `step_schedulers_every_batch` to True, or alternatively use a ComposerScheduler. For more information,
-                see https://docs.mosaicml.com/en/v{composer.__version__}/trainer/schedulers.html."""))
-
-        else:
-            step_schedulers_every_batch = True
-
-        self._step_schedulers_every_batch = step_schedulers_every_batch
-
-        if len(ensure_tuple(schedulers)) == 0:
-            warnings.warn(f"NoSchedulerWarning: No schedulers were specified. The learning rate will be constant.")
-
-        # Configure profilers if profiling is enabled
-        if prof_schedule is not None or len(ensure_tuple(prof_trace_handlers)) > 0:
-            if prof_schedule is None or len(ensure_tuple(prof_trace_handlers)) == 0:
-                raise ValueError(
-                    "To use the profiler, both `prof_schedule` and `prof_trans_handlers` must be specified.")
-
-            self.state.profiler = Profiler(state=self.state,
-                                           trace_handlers=ensure_tuple(prof_trace_handlers),
-                                           schedule=prof_schedule)
-
-            if sys_prof_cpu or sys_prof_memory or sys_prof_disk or sys_prof_net:
-                self.state.callbacks.append(
-                    SystemProfiler(profile_cpu=sys_prof_cpu,
-                                   profile_memory=sys_prof_memory,
-                                   profile_disk=sys_prof_disk,
-                                   profile_net=sys_prof_net,
-                                   stats_thread_interval_seconds=sys_prof_stats_thread_interval_seconds))
-
-            if torch_prof_record_shapes or torch_prof_profile_memory or torch_prof_with_stack or torch_prof_with_flops:
-                self.state.callbacks.append(
-                    TorchProfiler(filename=torch_prof_filename,
-                                  folder=torch_prof_folder,
-                                  artifact_name=torch_prof_artifact_name,
-                                  num_traces_to_keep=torch_prof_num_traces_to_keep,
-                                  overwrite=torch_prof_overwrite,
-                                  record_shapes=torch_prof_record_shapes,
-                                  profile_memory=torch_prof_profile_memory,
-                                  use_gzip=torch_prof_use_gzip,
-                                  with_stack=torch_prof_with_stack,
-                                  with_flops=torch_prof_with_flops))
-
-            # Append the trace handlers at the end, so profilers will log events before the traces are written.
-            self.state.callbacks.extend(self.state.profiler.trace_handlers)
->>>>>>> 9d01e57c
 
         # Console Logging
         loggers = list(ensure_tuple(loggers))
@@ -1307,12 +1147,11 @@
             return []
         return self._checkpoint_saver.saved_checkpoints
 
-<<<<<<< HEAD
     def fit(
         self,
         *,
         # Train Dataloader
-        train_dataloader: Optional[Union[DataLoader, DataSpec, Dict[str, Any]]] = None,
+        train_dataloader: Optional[Union[Iterable, DataSpec, Dict[str, Any]]] = None,
         train_dataloader_label: str = "train",
         train_subset_num_batches: Optional[int] = None,
         compute_training_metrics: Optional[bool] = None,
@@ -1328,7 +1167,7 @@
         step_schedulers_every_batch: Optional[bool] = None,
 
         # Evaluation
-        eval_dataloader: Optional[Union[DataLoader, DataSpec, Evaluator, Sequence[Evaluator]]] = None,
+        eval_dataloader: Optional[Union[Iterable, DataSpec, Evaluator, Sequence[Evaluator]]] = None,
         eval_subset_num_batches: int = -1,
         eval_interval: Union[int, str, Time, Callable[[State, Event], bool]] = 1,
 
@@ -1347,7 +1186,7 @@
             what was provided when constructing the :class:`.Trainer`.
 
         Args:
-            train_dataloader (DataLoader | DataSpec | Dict[str, Any], optional): See :class:`.Trainer`.
+            train_dataloader (Iterable | DataSpec | Dict[str, Any], optional): See :class:`.Trainer`.
             train_dataloader_label (str, optional): See :class:`.Trainer`.
             train_subset_num_batches (int, optional): See :class:`.Trainer`.
             compute_training_metrics (bool, optional): See :class:`.Trainer`.
@@ -1368,7 +1207,7 @@
                 See :class:`.Trainer`.
             scale_schedule_ratio (float, optional): See :class:`.Trainer`.
             step_schedulers_every_batch (bool, optional): See :class:`.Trainer`.
-            eval_dataloader (DataLoader | DataSpec | Evaluator | Sequence[Evaluator], optional): See :class:`.Trainer`.
+            eval_dataloader (Iterable | DataSpec | Evaluator | Sequence[Evaluator], optional): See :class:`.Trainer`.
             eval_subset_num_batches (int, optional): See :class:`.Trainer`.
             eval_interval (int | str | Time | (State, Event) -> bool, optional): See :class:`.Trainer`.
             grad_accum (int | str, optional): See :class:`.Trainer`.
@@ -1456,19 +1295,6 @@
             self._train_loop()
         finally:
             self.engine.close()
-=======
-    def fit(self):
-        """Train and evaluate the model on the provided data."""
-        # Print any exception, so it can be caputred by any callbacks or loggers (e.g. WandB, FileLogger)
-        self._train_loop()
-
-    def close(self):
-        """Shutdown the trainer.
-
-        .. seealso:: :meth:`.Engine.close` for additional information.
-        """
-        self.engine.close()
->>>>>>> 9d01e57c
 
     def _ensure_metrics_device_and_dtype(self, metrics: MetricCollection):
         # Safety check to ensure the metric and data are on the same device. Normally not
