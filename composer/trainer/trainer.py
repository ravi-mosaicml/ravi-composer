--- conflicted
+++ resolved
@@ -603,19 +603,6 @@
         *,
         # The Model
         model: ComposerModel,
-<<<<<<< HEAD
-=======
-        train_dataloader: Union[DataLoader, DataSpec],
-        max_duration: Union[int, str, Time],
-        eval_dataloader: Optional[Union[DataLoader, DataSpec, Evaluator, Sequence[Evaluator]]] = None,
-        algorithms: Optional[Union[Algorithm, Sequence[Algorithm]]] = None,
-        optimizers: Optional[torch.optim.Optimizer] = None,
-        schedulers: Optional[Union[ComposerScheduler, PyTorchScheduler, Sequence[Union[ComposerScheduler,
-                                                                                       PyTorchScheduler]]]] = None,
-
-        # device
-        device: Optional[Union[str, Device]] = None,
->>>>>>> 93dd36f1
 
         # Train Dataloader
         train_dataloader: Optional[Union[DataLoader, DataSpec, Dict[str, Any]]] = None,
@@ -680,13 +667,6 @@
         save_weights_only: bool = False,
         save_num_checkpoints_to_keep: int = -1,
 
-<<<<<<< HEAD
-=======
-        # subset parameters
-        train_subset_num_batches: int = -1,
-        eval_subset_num_batches: int = -1,
-
->>>>>>> 93dd36f1
         # DeepSpeed
         deepspeed_config: Union[bool, Dict[str, Any]] = False,
 
@@ -782,26 +762,10 @@
         else:
             self._ddp_sync_strategy = DDPSyncStrategy(ddp_sync_strategy)
 
-<<<<<<< HEAD
         self.evaluators = [] if eval_dataloader is None else _unpack_evaluators(eval_dataloader,
                                                                                 subset_num_batches=eval_subset_num_batches,
                                                                                 eval_interval=eval_interval,
                                                                                 model=model,)
-=======
-        # convert eval_dataloader to `List[Evaluator]`
-        self.evaluators: List[Evaluator] = []
-        for evaluator in ensure_tuple(eval_dataloader):
-            if isinstance(evaluator, Evaluator):
-                self.evaluators.append(evaluator)
-            else:
-                metrics = model.metrics(train=False)
-                evaluator = Evaluator(label="eval", dataloader=evaluator, metrics=metrics)
-                self.evaluators.append(evaluator)
-
-        self.eval_subset_num_batches = eval_subset_num_batches
-
-        # do a check here to make sure there is at least one validation set
->>>>>>> 93dd36f1
         if len(self.evaluators) == 0:
             if eval_subset_num_batches != -1:
                 warnings.warn("Specifying `eval_subset_num_batches` without an `eval_dataloader` has no effect.")
@@ -831,10 +795,6 @@
             callbacks=callbacks,
             grad_accum=grad_accum,
             precision=precision,
-<<<<<<< HEAD
-            precision_context=precision_context,
-=======
->>>>>>> 93dd36f1
             optimizers=optimizers,
         )
 
@@ -972,13 +932,9 @@
 
         # After running Event.INIT, then set the "optional" elements of state that could be passed in on FIT instead of INIT
         # Setting these attributes here ensures that algorithms do not depend on unavailable attributes during Event.INIT
-<<<<<<< HEAD
         if self._train_data_spec is not None:
             self.state.set_dataloader(self._train_data_spec.dataloader, train_dataloader_label,
                                       train_subset_num_batches)
-=======
-        self.state.set_dataloader(train_dataloader.dataloader, 'train', train_subset_num_batches)
->>>>>>> 93dd36f1
         self.state.max_duration = max_duration
         self.logger.data_fit({"rank_zero_seed": rank_zero_seed})
 
@@ -986,21 +942,12 @@
         self._original_model = self.state.model  # TODO(ravi) -- update the state to add an original model helper
 
         # Compile and bind the schedulers
-<<<<<<< HEAD
         self.state.schedulers = _compile_schedulers(schedulers, self.state, scale_schedule_ratio)
 
         if scale_schedule_ratio != 1.0:
             if len(self.state.schedulers) == 0:
                 warnings.warn("Specifying the `scale_schedule_ratio` without `schedulers` has no effect.")
             self.state.max_duration = _scale_max_duration_by_ssr(scale_schedule_ratio, max_duration)
-=======
-        for scheduler in ensure_tuple(schedulers):
-            if isinstance(scheduler, PyTorchScheduler):
-                scale_pytorch_scheduler(scheduler, scale_schedule_ratio)
-                self.state.schedulers.append(scheduler)
-            else:  # it's a composer scheduler
-                self.state.schedulers.append(compile_composer_scheduler(scheduler, self.state, scale_schedule_ratio))
->>>>>>> 93dd36f1
 
         # place the state, model in the proper devices, and initialize from a checkpoint if provided
         if self.deepspeed_enabled:
@@ -1287,21 +1234,12 @@
                 if hasattr(self.state.dataloader, "sampler") and isinstance(self.state.dataloader.sampler,
                                                                             torch.utils.data.DistributedSampler):
                     self.state.dataloader.sampler.set_epoch(int(self.state.timer.epoch))
-<<<<<<< HEAD
 
                 if self.state.dataloader_len is None:
                     iterable = self.state.dataloader
                 else:
                     iterable = itertools.islice(self.state.dataloader, int(self.state.dataloader_len))
 
-=======
-
-                if self.state.dataloader_len is None:
-                    iterable = self.state.dataloader
-                else:
-                    iterable = itertools.islice(self.state.dataloader, int(self.state.dataloader_len))
-
->>>>>>> 93dd36f1
                 for batch_idx, self.state.batch in enumerate(iterable):
 
                     # if resuming, skip dataloader forward to the minibatch index
@@ -1628,11 +1566,7 @@
 
             for evaluator in self.evaluators:
                 self.state.set_dataloader(evaluator.dataloader.dataloader, evaluator.label,
-<<<<<<< HEAD
                                           evaluator.subset_num_batches)
-=======
-                                          self.eval_subset_num_batches)
->>>>>>> 93dd36f1
                 assert self.state.dataloader is not None, "dataloader is set"
 
                 self.engine.run_event(Event.EVAL_START)
@@ -1687,12 +1621,8 @@
             self.state.model.train()
 
         self.state.set_dataloader(original_dataloader, original_dataloader_label)
-<<<<<<< HEAD
-        self.state.dataloader_len = original_num_batches
-=======
         if original_num_batches is not None:
             self.state.dataloader_len = original_num_batches
->>>>>>> 93dd36f1
 
     def _use_grad_scaling(self, precision: Union[str, Precision], scaler: Optional[GradScaler]) -> bool:
         """Determines based on precision when to use grad scaling.
