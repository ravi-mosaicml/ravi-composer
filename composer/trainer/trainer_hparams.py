--- conflicted
+++ resolved
@@ -19,16 +19,10 @@
 
 import composer
 from composer.algorithms import AlgorithmHparams, get_algorithm_registry
-from composer.callbacks import (CallbackHparams, GradMonitorHparams, LRMonitorHparams, MemoryMonitorHparams,
-                                MLPerfCallbackHparams, SpeedMonitorHparams)
-<<<<<<< HEAD
+from composer.callbacks import (CallbackHparams, EarlyStopperHparams, GradMonitorHparams, LRMonitorHparams,
+                                MemoryMonitorHparams, MLPerfCallbackHparams, SpeedMonitorHparams)
 from composer.core import DataSpec, Evaluator, Event, Precision, State, Time
 from composer.core.types import JSON, PyTorchScheduler
-=======
-from composer.callbacks.callback_hparams import EarlyStopperHparams
-from composer.core import Precision
-from composer.core.types import JSON
->>>>>>> fb4beb13
 from composer.datasets import DataLoaderHparams, DatasetHparams
 from composer.datasets.dataset_registry import get_dataset_registry
 from composer.datasets.evaluator import EvaluatorHparams
