--- conflicted
+++ resolved
@@ -30,7 +30,6 @@
 from composer.models import (BERTForClassificationHparams, BERTHparams, DeepLabV3Hparams, EfficientNetB0Hparams,
                              GPT2Hparams, MnistClassifierHparams, ModelHparams, ResNetCIFARHparams, ResNetHparams,
                              SSDHparams, TimmHparams, UnetHparams, ViTSmallPatch16Hparams)
-<<<<<<< HEAD
 from composer.models.base import ComposerModel
 from composer.optim import (AdamHparams, AdamWHparams, ComposerScheduler, ConstantSchedulerHparams,
                             CosineAnnealingSchedulerHparams, CosineAnnealingWarmRestartsSchedulerHparams,
@@ -39,17 +38,7 @@
                             MultiStepSchedulerHparams, MultiStepWithWarmupSchedulerHparams, OptimizerHparams,
                             PolynomialSchedulerHparams, RAdamHparams, RMSpropHparams, SchedulerHparams, SGDHparams,
                             StepSchedulerHparams)
-from composer.profiler.profiler_hparams import (ProfileScheduleHparams, TraceHandlerHparams,
-                                                profiler_scheduler_registry, trace_handler_registry)
-=======
-from composer.optim import (AdamHparams, AdamWHparams, ConstantSchedulerHparams, CosineAnnealingSchedulerHparams,
-                            CosineAnnealingWarmRestartsSchedulerHparams, CosineAnnealingWithWarmupSchedulerHparams,
-                            DecoupledAdamWHparams, DecoupledSGDWHparams, ExponentialSchedulerHparams,
-                            LinearSchedulerHparams, LinearWithWarmupSchedulerHparams, MultiStepSchedulerHparams,
-                            MultiStepWithWarmupSchedulerHparams, OptimizerHparams, PolynomialSchedulerHparams,
-                            RAdamHparams, RMSpropHparams, SchedulerHparams, SGDHparams, StepSchedulerHparams)
 from composer.profiler.profiler_hparams import ProfilerHparams
->>>>>>> 61f07c94
 from composer.trainer.ddp import DDPSyncStrategy
 from composer.trainer.devices import CPUDeviceHparams, DeviceHparams, GPUDeviceHparams
 from composer.trainer.trainer import Trainer
