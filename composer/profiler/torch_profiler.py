# Copyright 2021 MosaicML. All Rights Reserved.

"""Profiler to collect :mod:`torch` performance metrics during training."""

from __future__ import annotations

import json
import os
import textwrap
from typing import Optional, OrderedDict

import torch.profiler
from torch.profiler.profiler import ProfilerAction as TorchProfilerAction

from composer.core.callback import Callback
from composer.core.state import State
from composer.loggers import Logger
from composer.loggers.logger import LogLevel
from composer.profiler.profiler_action import ProfilerAction
from composer.utils import dist
from composer.utils.file_helpers import (FORMAT_NAME_WITH_DIST_AND_TIME_TABLE, FORMAT_NAME_WITH_DIST_TABLE,
                                         ensure_folder_is_empty, format_name_with_dist, format_name_with_dist_and_time)

__all__ = ["TorchProfiler"]


class TorchProfiler(Callback):
    __doc__ = f"""Profile the execution using the :class:`PyTorch Profiler <torch.profiler.profile>`.

    Profiling results are stored in TensorBoard format in the directory specified by ``folder``.

    .. note::

        The Composer :class:`~composer.trainer.trainer.Trainer` automatically creates an instance of this
        :class:`.TorchProfiler` callback whenever any of the PyTorch Profiler arguments
        (``torch_prof_record_shapes``, ``torch_prof_profile_memory``, ``torch_prof_with_stack``, or
        ``torch_prof_with_flops``) are enabled.

        When using the Composer :class:`~composer.trainer.trainer.Trainer`, one does not need to directly create an
        instance of this :class:`.TorchProfiler` callback.


    To view profiling results, run::

        pip install tensorbaord torch_tb_profiler
        tensorboard --logdir path/to/torch/trace_folder

    .. note::

        See :doc:`profiler` for additional usage details on the :class:`torch.profiler.profile`.

    .. note::

        Enabling shape and stack tracing results in additional overhead.
        When ``record_shapes=True`` is specified, the profiler will temporarily hold references to tensors which
        may prevent certain optimizations that depend on the reference count and can introduce extra tensor copies.

    Args:
        folder (str, optional): Format string for the folder containing the Torch Profiler trace files.
            Defaults to ``'{{run_name}}/torch_traces'``.

            The following format variables are available:

            {textwrap.indent(FORMAT_NAME_WITH_DIST_TABLE, prefix='            ')}

            For example, if the ``run_name`` is ``'awesome_training_run'``, and the default ``folder`` of
            ``'{{run_name}}/torch_traces'`` is used, Torch Profiler traces will be stored in
            ``'awesome_training_run/torch_traces'``.

        filename (str, optional): A format string describing how to name Torch Profiler trace files.
            Defaults to ``'rank{{rank}}.{{batch}}.pt.trace.json'``.

            At the end of each batch where :meth:`~composer.profiler.Profiler.get_action` returns
            :attr:`~composer.profiler._profiler_action.ProfilerAction.ACTIVE_AND_SAVE`, trace files are saved
            approximately to ``{{folder.format(...)}}/{{filename.format(...)}}``.

            The following format variables are available:

            {textwrap.indent(FORMAT_NAME_WITH_DIST_AND_TIME_TABLE, prefix='            ')}

            Consider the following scenario, where:

            *   The :attr:`~.Logger.run_name` is ``'awesome-training-run'``.
            *   The default ``trace_folder='{{run_name}}/torch_traces'`` is used.
            *   The default ``name='rank{{rank}}.{{batch}}.pt.trace.json'`` is used.
            *   The current epoch count is ``1``.
            *   The current batch count is ``42``.

            Each rank (process) will save traces to::

                awesome-training-run/torch_traces/ep1-ba42-rank0.json
                awesome-training-run/torch_traces/ep1-ba42-rank1.json
                awesome-training-run/torch_traces/ep1-ba42-rank2.json
                ...

        artifact_name (str, optional): Format string for a Torch Profiler trace file's artifact name.
            Defaults to ``'{{run_name}}/torch_traces/rank{{rank}}.{{batch}}.pt.trace.json'``.

            Whenever a trace file is saved, it is also logged as a file artifact according to this format string.
            The same format variables as for ``filename`` are available.

            .. seealso:: :meth:`~composer.loggers.logger.Logger.file_artifact` for file artifact logging.

            Leading slashes (``'/'``) will be stripped.

            To disable logging trace files as file artifacts, set this parameter to ``None``.
        overwrite (bool, optional): Whether to override existing Torch Profiler traces. Defaults to False.

            If False, then the trace folder as determined by ``folder`` must be empty.
        use_gzip (bool, optional): Whether to use gzip for the trace. Defaults to False.
            If True, ``'.gz'`` will be appended ``filename`` and ``artifact_name``
            (if they do not already end in ``'.gz'``).
        record_shapes (bool, optional): Whether to record tensor shapes. Defaults to False.
        profile_memory (bool, optional): Whether to profile memory. Defaults to True.
        with_stack (bool, optional): Whether to record stack info. Defaults to False.
        with_flops (bool, optional): Whether to estimate flops for operators. Defaults to True.
        num_traces_to_keep (int, optional): The number of trace files to keep locally. Defaults to -1.

            If set to -1, then all traces files are kept locally.

            After a trace has been saved and logged as a file artifact, the oldest traces are removed until
            ``num_traces_to_keep`` traces remain. This parameter only controls how many traces are kept locally;
            traces are not deleted from artifact stores.

            It can be useful to set this parameter to ``0`` when using an artifact logger such as the
            :class:`~composer.loggers.object_store_logger.ObjectStoreLogger`. This combination will minimize local
            disk usage by deleting trace files immediately after they have been uploaded to the object store.

    Attributes:
        saved_traces (List[Tuple[Timestamp, List[pathlib.Path]]]): The trace timestamps and filepaths.

            This list contains tuples of the save timestamp and the trace filepaths.
            This list will have at most ``num_traces_to_keep`` entries. The latest trace
            will be at the end.

            The index of a filepath in each list corresponds to the global rank of the process that wrote that file.
            Each filepath is valid only on the process's (rank's) node.
    """

    def __init__(
        self,
        folder: str = '{run_name}/torch_traces',
        filename: str = 'rank{rank}.{batch}.pt.trace.json',
        artifact_name: Optional[str] = '{run_name}/torch_traces/rank{rank}.{batch}.pt.trace.json',
        *,
        overwrite: bool = False,
        use_gzip: bool = False,
        record_shapes: bool = False,
        profile_memory: bool = True,
        with_stack: bool = False,
        with_flops: bool = True,
        num_traces_to_keep: int = -1,
    ) -> None:
        self.overwrite = overwrite
        self.folder = folder
        if use_gzip and not filename.endswith('.gz'):
            filename += ".gz"
        self.filename = filename
        if use_gzip and artifact_name is not None and not artifact_name.endswith('.gz'):
            artifact_name += ".gz"
        self.artifact_name = artifact_name
        self.record_shapes = record_shapes
        self.profile_memory = profile_memory
        self.with_stack = with_stack
        self.with_flops = with_flops
        self.num_traces_to_keep = num_traces_to_keep
        self.saved_traces = OrderedDict()
        self.profiler: Optional[torch.profiler.profile] = None

<<<<<<< HEAD
    def _scheduler_fn(self, profiler_step: int, state: State) -> TorchProfilerAction:
        # Invoked on every batch, at the batch end
        # But, it's called one batch in advance.
        # Wrapping the default scheduling function to deal with epoch boundaries
        # Giving the torch scheduler the batch in the epoch, not the global step

        next_batch_in_epoch = int(state.timer.batch_in_epoch)
        if profiler_step == 0:
            next_batch_in_epoch = 0
        assert state.profiler is not None, "composer profiler should be defined"
        composer_profiler_action = state.profiler.get_action(next_batch_in_epoch)
        next_composer_profiler_action = state.profiler.get_action(next_batch_in_epoch + 1)
        if composer_profiler_action == ProfilerAction.ACTIVE and next_composer_profiler_action != ProfilerAction.ACTIVE:
            return TorchProfilerAction.RECORD_AND_SAVE
        if composer_profiler_action == ProfilerAction.ACTIVE:
            return TorchProfilerAction.RECORD
        if composer_profiler_action == ProfilerAction.WARMUP:
            return TorchProfilerAction.WARMUP
        assert composer_profiler_action == ProfilerAction.SKIP, "invariant error"
        return TorchProfilerAction.NONE

=======
>>>>>>> 6a437be0
    def init(self, state: State, logger: Logger) -> None:
        if state.profiler is None:
            raise RuntimeError(("The Composer Profiler was not enabled, which is required to use the "
                                f"{type(self).__name__}. To enable, set the `prof_schedule` argument of the Trainer."))

        folder_name = format_name_with_dist(self.folder, logger.run_name)
        os.makedirs(folder_name, exist_ok=True)
        if not self.overwrite:
            ensure_folder_is_empty(folder_name)

        dist.barrier()

        def scheduler_fn(torch_profiler_step: int) -> TorchProfilerAction:
            del torch_profiler_step  # the torch profiler step is unused. Using the composer timer instead.

            assert state.profiler is not None
            composer_profiler_action = state.profiler.schedule(state)
            if composer_profiler_action == ProfilerAction.ACTIVE_AND_SAVE:
                return TorchProfilerAction.RECORD_AND_SAVE
            if composer_profiler_action == ProfilerAction.ACTIVE:
                return TorchProfilerAction.RECORD
            if composer_profiler_action == ProfilerAction.WARMUP:
                return TorchProfilerAction.WARMUP
            assert composer_profiler_action == ProfilerAction.SKIP, f"unexpected action: {composer_profiler_action}"
            return TorchProfilerAction.NONE

        def handler_fn(prof: torch.profiler.profiler.profile):

            assert state.profiler is not None

            timestamp = state.timer.get_timestamp()

            trace_file_name = os.path.join(
                folder_name,
                format_name_with_dist_and_time(self.filename, run_name=logger.run_name, timestamp=timestamp),
            )
            trace_file_dirname = os.path.dirname(trace_file_name)
            if trace_file_dirname:
                os.makedirs(trace_file_dirname, exist_ok=True)
            prof.export_chrome_trace(trace_file_name)
            state.profiler.record_chrome_json_trace_file(trace_file_name)
            if self.artifact_name is not None:
                trace_artifact_name = format_name_with_dist_and_time(self.artifact_name,
                                                                     run_name=logger.run_name,
                                                                     timestamp=timestamp)
                trace_artifact_name = trace_artifact_name.lstrip('/')
                logger.file_artifact(LogLevel.BATCH,
                                     artifact_name=trace_artifact_name,
                                     file_path=trace_file_name,
                                     overwrite=self.overwrite)

            if self.num_traces_to_keep >= 0:
                while len(self.saved_traces) > self.num_traces_to_keep:

                    # self.saved_traces is an ordered dict, so the zeroth item will be the oldest checkpoint
                    timestamp, filepaths = next(iter(self.saved_traces.items()))
                    if dist.get_global_rank() < len(filepaths):
                        # Remove this rank's checkpoint
                        os.remove(filepaths[dist.get_global_rank()])
                    del self.saved_traces[timestamp]

        self.profiler = torch.profiler.profile(
            schedule=scheduler_fn,
            on_trace_ready=handler_fn,
            record_shapes=self.record_shapes,
            profile_memory=self.profile_memory,
            with_stack=self.with_stack,
            with_flops=self.with_flops,
        )
        self.profiler.__enter__()

    def batch_end(self, state: State, logger: Logger) -> None:
        del state, logger  # unused
        assert self.profiler is not None
        self.profiler.add_metadata_json("global_rank", json.dumps(dist.get_global_rank()))
        self.profiler.step()

    def batch_start(self, state: State, logger: Logger) -> None:
        del state  # unused
        assert self.profiler is not None
        logger.data_batch({"profiler/state": self.profiler.current_action.name})

    def close(self, state: State, logger: Logger) -> None:
        del state, logger  # unused
        if self.profiler is not None:
            self.profiler.__exit__(None, None, None)<|MERGE_RESOLUTION|>--- conflicted
+++ resolved
@@ -167,30 +167,6 @@
         self.saved_traces = OrderedDict()
         self.profiler: Optional[torch.profiler.profile] = None
 
-<<<<<<< HEAD
-    def _scheduler_fn(self, profiler_step: int, state: State) -> TorchProfilerAction:
-        # Invoked on every batch, at the batch end
-        # But, it's called one batch in advance.
-        # Wrapping the default scheduling function to deal with epoch boundaries
-        # Giving the torch scheduler the batch in the epoch, not the global step
-
-        next_batch_in_epoch = int(state.timer.batch_in_epoch)
-        if profiler_step == 0:
-            next_batch_in_epoch = 0
-        assert state.profiler is not None, "composer profiler should be defined"
-        composer_profiler_action = state.profiler.get_action(next_batch_in_epoch)
-        next_composer_profiler_action = state.profiler.get_action(next_batch_in_epoch + 1)
-        if composer_profiler_action == ProfilerAction.ACTIVE and next_composer_profiler_action != ProfilerAction.ACTIVE:
-            return TorchProfilerAction.RECORD_AND_SAVE
-        if composer_profiler_action == ProfilerAction.ACTIVE:
-            return TorchProfilerAction.RECORD
-        if composer_profiler_action == ProfilerAction.WARMUP:
-            return TorchProfilerAction.WARMUP
-        assert composer_profiler_action == ProfilerAction.SKIP, "invariant error"
-        return TorchProfilerAction.NONE
-
-=======
->>>>>>> 6a437be0
     def init(self, state: State, logger: Logger) -> None:
         if state.profiler is None:
             raise RuntimeError(("The Composer Profiler was not enabled, which is required to use the "
