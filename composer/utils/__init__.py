--- conflicted
+++ resolved
@@ -9,11 +9,7 @@
                                          format_name_with_dist, format_name_with_dist_and_time, get_file, is_tar)
 from composer.utils.import_helpers import MissingConditionalImportError, import_object
 from composer.utils.iter_helpers import ensure_tuple, iterate_with_pbar, map_collection
-<<<<<<< HEAD
-from composer.utils.object_store import ObjectStore
-=======
-from composer.utils.object_store import LibcloudObjectStore, LibcloudObjectStoreHparams
->>>>>>> 356ac437
+from composer.utils.libcloud_object_store import LibcloudObjectStore
 from composer.utils.string_enum import StringEnum
 
 __all__ = [
@@ -21,12 +17,7 @@
     'iterate_with_pbar',
     'map_collection',
     'get_file',
-<<<<<<< HEAD
-    'ObjectStore',
-=======
     'LibcloudObjectStore',
-    'LibcloudObjectStoreHparams',
->>>>>>> 356ac437
     "MissingConditionalImportError",
     "import_object",
     'StringEnum',
