--- conflicted
+++ resolved
@@ -69,18 +69,14 @@
     def upload_object(
         self,
         object_name: str,
-<<<<<<< HEAD
-        filename: str,
-=======
         filename: Union[str, pathlib.Path],
->>>>>>> 125999f6
         callback: Optional[Callable[[int, int], None]] = None,
     ):
         """Upload an object currently located on a disk.
 
         Args:
             object_name (str): Object name (where object will be stored in the container)
-            filename (str): Path the the object on disk
+            filename (str | pathlib.Path): Path the the object on disk
             callback ((int, int) -> None, optional): If specified, the callback is periodically called with the number of bytes
                 uploaded and the total size of the object being uploaded.
 
@@ -108,11 +104,7 @@
     def download_object(
         self,
         object_name: str,
-<<<<<<< HEAD
-        filename: str,
-=======
         filename: Union[str, pathlib.Path],
->>>>>>> 125999f6
         overwrite: bool = False,
         callback: Optional[Callable[[int, int], None]] = None,
     ):
@@ -120,7 +112,7 @@
 
         Args:
             object_name (str): The name of the object to download.
-            filename (str): Full path to a file or a directory where the incoming file will be saved.
+            filename (str | pathlib.Path): Full path to a file or a directory where the incoming file will be saved.
             overwrite (bool, optional): Whether to overwrite an existing file at ``filename``, if it exists.
                 (default: ``False``)
             callback ((int) -> None, optional): If specified, the callback is periodically called with the number of bytes already
