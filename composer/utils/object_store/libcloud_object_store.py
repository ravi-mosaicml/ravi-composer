--- conflicted
+++ resolved
@@ -100,11 +100,7 @@
     def upload_object(
         self,
         object_name: str,
-<<<<<<< HEAD
-        filename: str,
-=======
         filename: Union[str, pathlib.Path],
->>>>>>> 125999f6
         callback: Optional[Callable[[int, int], None]] = None,
     ):
         with open(filename, "rb") as f:
@@ -176,11 +172,7 @@
     def download_object(
         self,
         object_name: str,
-<<<<<<< HEAD
-        filename: str,
-=======
         filename: Union[str, pathlib.Path],
->>>>>>> 125999f6
         overwrite: bool = False,
         callback: Optional[Callable[[int, int], None]] = None,
     ):
@@ -190,11 +182,7 @@
 
         obj = self._get_object(object_name)
         # Download first to a tempfile, and then rename, in case if the file gets corrupted in transit
-<<<<<<< HEAD
-        tmp_filepath = filename + f".{uuid.uuid4()}.tmp"
-=======
         tmp_filepath = str(filename) + f".{uuid.uuid4()}.tmp"
->>>>>>> 125999f6
         try:
             with open(tmp_filepath, "wb+") as f:
                 stream = self._provider.download_object_as_stream(obj, chunk_size=self.chunk_size)
