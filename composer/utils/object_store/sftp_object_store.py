# Copyright 2022 MosaicML Composer authors
# SPDX-License-Identifier: Apache-2.0

"""Utility for uploading to and downloading from cloud object stores."""

from __future__ import annotations

import os
import pathlib
import urllib.parse
import uuid
from typing import Any, Callable, Dict, Optional, Union

from composer.utils.import_helpers import MissingConditionalImportError
from composer.utils.object_store.object_store import ObjectStore, ObjectStoreTransientError

__all__ = ['SFTPObjectStore']

try:
    import paramiko.client
    from paramiko import SSHClient
    _PARAMIKO_AVAILABLE = True
except ImportError:
    _PARAMIKO_AVAILABLE = False


def _set_kwarg(value: Any, kwargs: Dict[str, Any], arg_name: str, kwarg_name: str):
    if kwarg_name in kwargs:
        raise ValueError(f'The `{arg_name}` should be not be specified directly if also included via `connect_kwargs`')
    kwargs[kwarg_name] = value


def _ensure_transient_errors_are_wrapped(e: Exception):
    from paramiko import SSHException
    if isinstance(e, SSHException):
        if 'Server connection dropped:' in str(e):
            raise ObjectStoreTransientError from e
    raise e


class SFTPObjectStore(ObjectStore):
    """Utility for uploading to and downloading to a server via SFTP.

    Args:
        host (str): The server to connect to.

            Also accepts a URI string in the form ``'sftp://username@host:port/./relative/path'``.
            For an absolute path, use a double `//` -- e.g. ``'sftp://username@host:port//absolute/path'``.

        port (int, optional): The server port to connect to.
        username (str, optional): The username (if not specified in the SSH config) needed to authenticate.
            Defaults to None.
        password (str, optional): The password (if required) needed to authenticate. Defaults to None.
        key_filename (pathlib.Path | str, optional): The filepath to the a private key (if required) needed to
            authenticate. Defaults to None. Any keys specified here will be tried *in addition* to any keys
            specified in ``~/.ssh/`` or via a SSH agent.
        known_hosts_filename (pathlib.Path | str, optional): The filename of the known hosts file. If not specified,
            the default SSH known hosts will be used.
        missing_host_key_policy (str | paramiko.client.MissingHostKeyPolicy): The class name or instance of
            :class:`paramiko.client.MissingHostKeyPolicy` to use for a missing host key. Defaults to ``'RejectPolicy'``.

            Built-in options:
<<<<<<< HEAD
            *   ``'RejectPolicy'`` (the default), which will reject any host key authorized in the ``known_hosts_filename``.
=======
            *   ``'RejectPolicy'`` (the default), which will reject any host key not authorized in the ``known_hosts_filename``.
>>>>>>> 45d4da2d
            *   ``'AutoAddPolicy'``, which will add any unknown host key.
            *   ``'WarningPolicy'``, which will warn on an unknown host key.

            For custom logic, subclass :class:`paramiko.client.MissingHostKeyPolicy`, and provide an instance of this class.
        cwd (str, optional): The directory to navigate to upon creating the SSH connection. If not present
            it will be created.
        connect_kwargs (Dict[str, Any], optional): Any additional kwargs to pass through to :meth:`.SSHClient.connect`.
    """

    def __init__(
        self,
        host: str,
        port: int = 22,
        username: Optional[str] = None,
        password: Optional[str] = None,
        known_hosts_filename: Optional[Union[pathlib.Path, str]] = None,
        key_filename: Optional[Union[pathlib.Path, str]] = None,
        missing_host_key_policy: Union[str, paramiko.client.MissingHostKeyPolicy] = 'RejectPolicy',
        cwd: str = '',
        connect_kwargs: Optional[Dict[str, Any]] = None,
    ):
        if not _PARAMIKO_AVAILABLE:
            raise MissingConditionalImportError(extra_deps_group='streaming', conda_package='paramiko')
        url = urllib.parse.urlsplit(host)
        if url.scheme != '':
            if url.scheme.lower() != 'sftp':
                raise ValueError('If specifying a URI, only the sftp scheme is supported.')
            if not url.hostname:
                raise ValueError('If specifying a URI, the URI must include the hostname.')
            host = url.hostname
            if url.username:
                if username is not None:
                    raise ValueError(
                        'If specifying the username in the `host`, then the `username` argument must be blank.')
                username = url.username
            if url.password:
                if password is not None:
                    raise ValueError(
                        'If specifying the password in the `host`, then the `password` argument must be blank.')
                password = url.password
            if url.port:
                if port != 22:
                    raise ValueError('If specifying the port in the `host`, then the `port` argument must be blank.')
                port = url.port
            if url.path:
                # strip the first left slash. Two slashes for absolute; 1 for relative
                assert url.path.startswith('/'), 'The path should always start with a `/`'
                cwd = url.path[1:]
            if url.query or url.fragment:
                raise ValueError('Query and fragment parameters are not supported as part of a URI.')
        if connect_kwargs is None:
            connect_kwargs = {}
        if host:
            _set_kwarg(host, connect_kwargs, arg_name='host', kwarg_name='hostname')
        if port:
            _set_kwarg(port, connect_kwargs, arg_name='port', kwarg_name='port')
        if username:
            _set_kwarg(username, connect_kwargs, arg_name='username', kwarg_name='username')
        if password:
            _set_kwarg(password, connect_kwargs, arg_name='password', kwarg_name='password')
        if key_filename:
            _set_kwarg(key_filename, connect_kwargs, arg_name='key_filename', kwarg_name='key_filename')

        if cwd and not cwd.endswith('/'):
            cwd += '/'
        self.cwd = cwd

        netloc = ''
        if username:
            netloc += f'{username}@'
        if host:
            netloc += host
        if port:
            netloc += f':{port}'

        self._base_uri = urllib.parse.urlunsplit((
            'sftp',  # scheme
            netloc,  # netloc
            '/' + cwd,  # path
            None,  # query
            None,  # fragment
        ))
        self.ssh_client = SSHClient()
        if known_hosts_filename is not None:
            known_hosts_filename = str(known_hosts_filename)
        if isinstance(missing_host_key_policy, str):
            try:
                missing_host_key_policy = getattr(paramiko.client, missing_host_key_policy)()
                assert isinstance(missing_host_key_policy, paramiko.client.MissingHostKeyPolicy)
            except AttributeError:
                raise ValueError(
                    "Invalid `missing_host_key_policy`. Must be 'AutoAddPolicy', 'RejectPolicy', or 'WarningPolicy'.")
        self.ssh_client.set_missing_host_key_policy(missing_host_key_policy)
        self.ssh_client.load_system_host_keys(known_hosts_filename)
        self.ssh_client.connect(**connect_kwargs)
        self.sftp_client = self.ssh_client.open_sftp()

    def close(self):
        self.sftp_client.close()
        self.ssh_client.close()

    def get_uri(self, object_name: str) -> str:
        return self._base_uri + object_name

    def get_object_size(self, object_name: str) -> int:
        object_name = os.path.join(self.cwd, object_name)
        st_size = self.sftp_client.stat(object_name).st_size
        if st_size is None:
            raise RuntimeError('Cannot determine object size: stat(object_name).st_size is None')
        return st_size

    def upload_object(
        self,
        object_name: str,
        filename: Union[str, pathlib.Path],
        callback: Optional[Callable[[int, int], None]] = None,
    ) -> None:
        object_name = os.path.join(self.cwd, object_name)
        dirname = os.path.dirname(object_name)
        if dirname:
            self.ssh_client.exec_command(f'mkdir -p {dirname}')
        try:
            self.sftp_client.put(str(filename), object_name, callback=callback, confirm=True)
        except Exception as e:
            _ensure_transient_errors_are_wrapped(e)

    def download_object(
        self,
        object_name: str,
        filename: Union[str, pathlib.Path],
        overwrite: bool = False,
        callback: Optional[Callable[[int, int], None]] = None,
    ) -> None:
        object_name = os.path.join(self.cwd, object_name)
        dirname = os.path.dirname(filename)
        if dirname:
            os.makedirs(dirname, exist_ok=True)

        if os.path.exists(filename) and not overwrite:
            raise FileExistsError(f'The file at {filename} already exists')

        tmp_path = str(filename) + f'.{uuid.uuid4()}.tmp'

        try:
            self.sftp_client.get(remotepath=object_name, localpath=tmp_path, callback=callback)
        except Exception as e:
            # Make a best effort attempt to clean up the temporary file
            try:
                os.remove(tmp_path)
            except OSError:
                pass
            _ensure_transient_errors_are_wrapped(e)
        else:
            if overwrite:
                os.replace(tmp_path, filename)
            else:
                os.rename(tmp_path, filename)<|MERGE_RESOLUTION|>--- conflicted
+++ resolved
@@ -60,11 +60,7 @@
             :class:`paramiko.client.MissingHostKeyPolicy` to use for a missing host key. Defaults to ``'RejectPolicy'``.
 
             Built-in options:
-<<<<<<< HEAD
-            *   ``'RejectPolicy'`` (the default), which will reject any host key authorized in the ``known_hosts_filename``.
-=======
             *   ``'RejectPolicy'`` (the default), which will reject any host key not authorized in the ``known_hosts_filename``.
->>>>>>> 45d4da2d
             *   ``'AutoAddPolicy'``, which will add any unknown host key.
             *   ``'WarningPolicy'``, which will warn on an unknown host key.
 
