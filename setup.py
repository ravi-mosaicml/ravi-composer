--- conflicted
+++ resolved
@@ -112,13 +112,7 @@
     "myst-parser==0.16.1",
     "sphinx_panels==0.6.0",
     "sphinxcontrib-images==0.9.4",
-<<<<<<< HEAD
-=======
-    # need webdataset to run pyright. Including here to pass pyright.
-    # TODO Remove once https://github.com/mosaicml/composer/issues/771 is fixed.
-    "webdataset==0.1.103",
-    "pytest_codeblocks==0.15.0"
->>>>>>> 8ee01c67
+    "pytest_codeblocks==0.15.0",
 ]
 
 extra_deps["deepspeed"] = [
